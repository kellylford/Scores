import sys
import webbrowser
from datetime import datetime, timedelta
from typing import Dict, List, Any, Union
# Add project root to sys.path if running as script
import os
ROOT_DIR = os.path.dirname(os.path.abspath(__file__))
if ROOT_DIR not in sys.path:
    sys.path.insert(0, ROOT_DIR)

from PyQt6.QtWidgets import (
    QApplication, QWidget, QVBoxLayout, QListWidget, QPushButton, QLabel,
    QHBoxLayout, QCheckBox, QDialog, QMessageBox, QTextEdit, QScrollArea,
    QTableWidget, QTableWidgetItem, QHeaderView, QTabWidget, QStackedWidget,
    QListWidgetItem, QTreeWidget, QTreeWidgetItem, QSpinBox, QComboBox
)
from PyQt6.QtCore import Qt, QTimer
from PyQt6.QtGui import QColor

# New separated modules
from exceptions import ApiError, DataModelError
from services.api_service import ApiService
from models.game import GameData
from models.news import NewsData
from models.standings import StandingsData
from accessible_table import AccessibleTable, StandingsTable, LeadersTable, BoxscoreTable, InjuryTable

# Constants
DETAIL_FIELDS = ["boxscore", "plays", "drives", "leaders", "standings", "odds", "injuries", "broadcasts", "news", "gameInfo"]
BASEBALL_STAT_HEADERS = ["Player", "Position", "AB", "R", "H", "RBI", "BB", "SO", "AVG"]
STANDINGS_HEADERS = ["Rank", "Team", "Wins", "Losses", "Win %", "GB", "Streak", "Record"]
TEAM_SUMMARY_HEADERS = ["Team", "Statistic", "Value"]
INJURY_HEADERS = ["Player", "Position", "Team", "Status", "Type", "Details", "Return Date"]
LEADERS_HEADERS = ["Category/Player", "Team", "Statistic", "Value"]
FOCUS_DELAY_MS = 50
WINDOW_WIDTH = 600
WINDOW_HEIGHT = 400
DIALOG_WIDTH = 800
DIALOG_HEIGHT = 600
NEWS_DIALOG_WIDTH = 700
NEWS_DIALOG_HEIGHT = 500
STANDINGS_DIALOG_WIDTH = 900
STANDINGS_DIALOG_HEIGHT = 600

class ConfigDialog(QDialog):
    def __init__(self, details, selected, parent=None):
        super().__init__(parent)
        self.setWindowTitle("Configure Game Details")
        layout = QVBoxLayout()
        self.checkboxes = {}
        for d in details:
            cb = QCheckBox(d)
            cb.setChecked(d in selected)
            layout.addWidget(cb)
            self.checkboxes[d] = cb
        ok_btn = QPushButton("OK")
        ok_btn.clicked.connect(self.accept)
        layout.addWidget(ok_btn)
        self.setLayout(layout)
    def get_selected(self):
        return [d for d, cb in self.checkboxes.items() if cb.isChecked()]

class DatePickerDialog(QDialog):
    """Dialog for selecting a specific date to view scores"""
    
    def __init__(self, current_date, parent=None):
        super().__init__(parent)
        self.setWindowTitle("Go to Date")
        self.setModal(True)
        self.selected_date = current_date
        self.setup_ui()
    
    def setup_ui(self):
        layout = QVBoxLayout()
        
        # Instructions
        layout.addWidget(QLabel("Select a date to view scores:"))
        
        # Date controls in a horizontal layout
        date_layout = QHBoxLayout()
        
        # Month selection
        date_layout.addWidget(QLabel("Month:"))
        self.month_combo = QComboBox()
        self.month_combo.setEditable(True)  # Allow typing
        months = ["January", "February", "March", "April", "May", "June",
                 "July", "August", "September", "October", "November", "December"]
        self.month_combo.addItems(months)
        self.month_combo.setCurrentIndex(self.selected_date.month - 1)
        date_layout.addWidget(self.month_combo)
        
        # Day selection
        date_layout.addWidget(QLabel("Day:"))
        self.day_spin = QSpinBox()
        self.day_spin.setRange(1, 31)
        self.day_spin.setValue(self.selected_date.day)
        self.day_spin.setKeyboardTracking(True)  # Allow typing numbers
        date_layout.addWidget(self.day_spin)
        
        # Year selection
        date_layout.addWidget(QLabel("Year:"))
        self.year_spin = QSpinBox()
        self.year_spin.setRange(1900, 2030)  # ESPN accepts dates back to 1900 (data available from ~1993)
        self.year_spin.setValue(self.selected_date.year)
        self.year_spin.setKeyboardTracking(True)  # Allow typing numbers
        date_layout.addWidget(self.year_spin)
        
        layout.addLayout(date_layout)
        
        # Update day range when month/year changes
        self.month_combo.currentIndexChanged.connect(self.update_day_range)
        self.year_spin.valueChanged.connect(self.update_day_range)
        
        # Buttons
        button_layout = QHBoxLayout()
        
        ok_btn = QPushButton("Go to Date")
        ok_btn.clicked.connect(self.accept)
        ok_btn.setDefault(True)
        button_layout.addWidget(ok_btn)
        
        cancel_btn = QPushButton("Cancel")
        cancel_btn.clicked.connect(self.reject)
        button_layout.addWidget(cancel_btn)
        
        layout.addLayout(button_layout)
        self.setLayout(layout)
        
        # Set focus to month combo
        self.month_combo.setFocus()
    
    def update_day_range(self):
        """Update the valid day range based on selected month and year"""
        import calendar
        
        month = self.month_combo.currentIndex() + 1
        year = self.year_spin.value()
        
        # Get the number of days in the selected month
        max_days = calendar.monthrange(year, month)[1]
        
        # Update the day spinner range
        current_day = self.day_spin.value()
        self.day_spin.setRange(1, max_days)
        
        # If current day is now invalid, set to max valid day
        if current_day > max_days:
            self.day_spin.setValue(max_days)
    
    def get_selected_date(self):
        """Get the selected date as a datetime.date object"""
        from datetime import date
        
        month = self.month_combo.currentIndex() + 1
        day = self.day_spin.value()
        year = self.year_spin.value()
        
        try:
            return date(year, month, day)
        except ValueError:
            # Invalid date, return current date
            return self.selected_date
    
    def keyPressEvent(self, event):
        """Handle Escape key to close dialog"""
        if event.key() == Qt.Key.Key_Escape:
            self.reject()
        else:
            super().keyPressEvent(event)

class BaseView(QWidget):
    def __init__(self, parent=None):
        super().__init__(parent)
        self.parent_app = parent
        self.layout = QVBoxLayout()
        self.setLayout(self.layout)
    
    def keyPressEvent(self, event):
        """Handle key press events for all views"""
        if event.key() == Qt.Key.Key_F5:
            self.refresh()
        elif event.key() == Qt.Key.Key_Escape:
            # Escape key goes back to previous level
            if self.parent_app and hasattr(self.parent_app, 'go_back'):
                self.parent_app.go_back()
        else:
            super().keyPressEvent(event)
    
    def setup_ui(self):
        pass
    
    def on_show(self):
        pass
    
    def refresh(self):
        """Override in subclasses to implement refresh functionality"""
        pass
    
    def set_focus_with_delay(self, w):
        QTimer.singleShot(FOCUS_DELAY_MS, lambda: w.setFocus())
    
    def set_focus_and_select_first(self, list_widget):
        """Set focus to list widget and select the first item"""
        def focus_and_select():
            list_widget.setFocus()
            if list_widget.count() > 0:
                list_widget.setCurrentRow(0)
        QTimer.singleShot(FOCUS_DELAY_MS, focus_and_select)

class HomeView(BaseView):
    """Home view showing league selection"""
    
    def keyPressEvent(self, event):
        """Handle key press events - but don't handle Escape for home view"""
        if event.key() == Qt.Key.Key_F5:
            self.refresh()
        else:
            super(BaseView, self).keyPressEvent(event)  # Skip BaseView's Escape handling
    
    def setup_ui(self):
        self.layout.addWidget(QLabel("Select a League:"))
        
        self.league_list = QListWidget()
        self.league_list.setAccessibleName("League Selection List")
        self.league_list.setAccessibleDescription("List of available sports leagues")
        
        # Load leagues with error handling
        leagues = ApiService.get_leagues()
        if not leagues:
            self._show_api_error("Failed to load leagues")
            return
        
        for league in leagues:
            self.league_list.addItem(league)
        
        self.league_list.itemActivated.connect(self._on_league_selected)
        self.layout.addWidget(self.league_list)
        
        # Navigation buttons
        self._add_nav_buttons()
    
    def _on_league_selected(self, item):
        league = item.text()
        if self.parent_app:
            self.parent_app.open_league(league)
    
    def _add_nav_buttons(self):
        btn_layout = QHBoxLayout()
        # Home view typically doesn't have navigation buttons
        self.layout.addLayout(btn_layout)
    
    def _show_api_error(self, message: str):
        """Show API error message to user"""
        error_label = QLabel(f"Error: {message}")
        error_label.setStyleSheet("color: red; font-weight: bold;")
        self.layout.addWidget(error_label)
    
    def on_show(self):
        self.set_focus_and_select_first(self.league_list)
    
    def refresh(self):
        """Refresh the league list"""
        self.league_list.clear()
        leagues = ApiService.get_leagues()
        if not leagues:
            self._show_api_error("Failed to load leagues")
            return
        
        for league in leagues:
            self.league_list.addItem(league)
        
        self.set_focus_and_select_first(self.league_list)

class LeagueView(BaseView):
    """View showing scores for a specific league"""
    
    def __init__(self, parent=None, league=None):
        super().__init__(parent)
        self.league = league
        self.current_date = datetime.now().date()
        self.news_headlines = []
        self.setup_ui()
    
    def setup_ui(self):
        # Date navigation label
        self.date_label = QLabel()
        self.layout.addWidget(self.date_label)
        
        self.layout.addWidget(QLabel(f"Scores for {self.league}:"))
        
        self.scores_list = QListWidget()
        self.scores_list.setAccessibleName("Scores List")
        self.scores_list.setAccessibleDescription("List of games and scores for the selected date")
        self.scores_list.itemActivated.connect(self._on_score_item_selected)
        self.layout.addWidget(self.scores_list)
        
        self._add_nav_buttons()
        self.load_scores()
    
    def _on_score_item_selected(self, item):
        data = item.data(Qt.ItemDataRole.UserRole)
        if data == "__news__":
            self._show_news_dialog(); return
        if data == "__standings__":
            self._show_standings_dialog(); return
        if data and isinstance(data, str) and self.parent_app:
            self.parent_app.open_game_details(data)

    def load_scores(self):
        """Load scores for the current date"""
        self.scores_list.clear()
        date_str = self.current_date.strftime("%A, %B %d, %Y")
        self.date_label.setText(f"Date: {date_str}")
        try:
            scores_data = ApiService.get_scores(self.league, self.current_date)
            self.news_headlines = ApiService.get_news(self.league)
            if not scores_data:
                self.scores_list.addItem("No games found for this date.")
                # Add Kitchen Sink demo for MLB when no games found
                if self.league.lower() == "mlb":
                    self.scores_list.addItem("--- Demo Game (Kitchen Sink) ---")
                    demo_item = self.scores_list.item(self.scores_list.count()-1)
                    if demo_item:
                        demo_item.setData(Qt.ItemDataRole.UserRole, "DEMO_KITCHEN_SINK")
            else:
                for game_raw in scores_data:
                    game = GameData(game_raw)
                    item_text = game.get_display_text()
                    self.scores_list.addItem(item_text)
                    list_item = self.scores_list.item(self.scores_list.count()-1)
                    if list_item:
                        list_item.setData(Qt.ItemDataRole.UserRole, game_raw.get("id"))
                # Also add demo option when there are games
                if self.league.lower() == "mlb":
                    self.scores_list.addItem("--- Demo Game (Kitchen Sink) ---")
                    demo_item = self.scores_list.item(self.scores_list.count()-1)
                    if demo_item:
                        demo_item.setData(Qt.ItemDataRole.UserRole, "DEMO_KITCHEN_SINK")
            if self.news_headlines:
                self.scores_list.addItem("--- News Headlines ---")
                news_item = self.scores_list.item(self.scores_list.count()-1)
                news_item.setData(Qt.ItemDataRole.UserRole, "__news__")  # type: ignore
            if self.league == "MLB":
                self.scores_list.addItem("--- Standings ---")
                standings_item = self.scores_list.item(self.scores_list.count()-1)
                standings_item.setData(Qt.ItemDataRole.UserRole, "__standings__")  # type: ignore
        except Exception as e:
            self._show_api_error(f"Failed to load scores: {str(e)}")

    def _show_news_dialog(self):
        """Show news dialog"""
        try:
            dialog = NewsDialog(self.news_headlines, self.league, self)
            dialog.exec()
        except Exception as e:
            QMessageBox.critical(self, "Error", f"Failed to show news: {str(e)}")
    
    def _show_standings_dialog(self):
        """Show standings dialog"""
        try:
            standings_data = ApiService.get_standings(self.league)
            if not standings_data:
                QMessageBox.information(self, "Standings", 
                                      f"No standings data available for {self.league}.")
                return
            
            dialog = StandingsDialog(standings_data, self.league, self)
            dialog.exec()
        except Exception as e:
            QMessageBox.critical(self, "Error", f"Failed to show standings: {str(e)}")
    
    def previous_day(self):
        """Navigate to previous day"""
        self.current_date -= timedelta(days=1)
        self.load_scores()
        self.set_focus_and_select_first(self.scores_list)
    
    def next_day(self):
        """Navigate to next day"""
        self.current_date += timedelta(days=1)
        self.load_scores()
        self.set_focus_and_select_first(self.scores_list)
    
    def go_to_date(self):
        """Show date picker dialog and navigate to selected date"""
        try:
            dialog = DatePickerDialog(self.current_date, self)
            if dialog.exec() == QDialog.DialogCode.Accepted:
                new_date = dialog.get_selected_date()
                if new_date != self.current_date:
                    self.current_date = new_date
                    self.load_scores()
                    self.set_focus_and_select_first(self.scores_list)
        except Exception as e:
            QMessageBox.critical(self, "Error", f"Failed to change date: {str(e)}")
    
    def refresh(self):
        """Refresh the current view"""
        self.load_scores()
        self.set_focus_and_select_first(self.scores_list)
    
    def _add_nav_buttons(self):
        btn_layout = QHBoxLayout()
        
        back_btn = QPushButton("Back (Alt+B)")
        back_btn.setShortcut("Alt+B")
        back_btn.clicked.connect(lambda: self.parent_app.go_back() if self.parent_app else None)
        btn_layout.addWidget(back_btn)
        
        prev_btn = QPushButton("Previous Day (Alt+P)")
        prev_btn.setShortcut("Alt+P")
        prev_btn.clicked.connect(self.previous_day)
        btn_layout.addWidget(prev_btn)
        
        next_btn = QPushButton("Next Day (Alt+N)")
        next_btn.setShortcut("Alt+N")
        next_btn.clicked.connect(self.next_day)
        btn_layout.addWidget(next_btn)
        
        go_to_date_btn = QPushButton("Go to Date (Ctrl+G)")
        go_to_date_btn.setShortcut("Ctrl+G")
        go_to_date_btn.clicked.connect(self.go_to_date)
        btn_layout.addWidget(go_to_date_btn)
        
        refresh_btn = QPushButton("Refresh")
        refresh_btn.clicked.connect(self.refresh)
        btn_layout.addWidget(refresh_btn)
        
        self.layout.addLayout(btn_layout)
    
    def _show_api_error(self, message: str):
        """Show API error message"""
        self.scores_list.clear()
        error_item = self.scores_list.addItem(f"Error: {message}")
        QMessageBox.warning(self, "API Error", message)
    
    def keyPressEvent(self, event):
        """Handle key press events for league view"""
        if event.key() == Qt.Key.Key_G and event.modifiers() == Qt.KeyboardModifier.ControlModifier:
            self.go_to_date()
        else:
            # Call parent to handle F5, Escape, etc.
            super().keyPressEvent(event)
    
    def on_show(self):
        self.set_focus_and_select_first(self.scores_list)

class GameDetailsView(BaseView):
    """View showing detailed information for a specific game"""
    
    def __init__(self, parent=None, league=None, game_id=None):
        super().__init__(parent)
        self.league = league
        self.game_id = game_id
        self.config = parent.config if parent else {}
        self.raw_game_data = None  # Store raw data for drill-down access
        self.setup_ui()
    
    def setup_ui(self):
        self.layout.addWidget(QLabel("Game Details:"))
        
        self.details_list = QListWidget()
        self.details_list.setAccessibleName("Game Details List")
        self.details_list.setAccessibleDescription("List of detailed information about the selected game")
        self.details_list.itemActivated.connect(self._on_detail_item_selected)
        self.layout.addWidget(self.details_list)
        
        self._add_nav_buttons()
        self.load_game_details()
    
    def _on_detail_item_selected(self, item):
        """Handle selection of detailed data items"""
        data = item.data(Qt.ItemDataRole.UserRole)
        if not data:
            return
        
        field_name = data.get("field")
        field_data = data.get("data")
        
        if not field_name or not field_data:
            return
        
        try:
            self._show_detail_dialog(field_name, field_data)
        except Exception as e:
            QMessageBox.critical(self, "Error", f"Failed to show {field_name} details: {str(e)}")
    
    def _show_detail_dialog(self, field_name: str, field_data: Any):
        """Show detailed data in a dialog"""
        if field_name == "standings" and isinstance(field_data, list):
            # Use special standings dialog with keyboard navigation
            dlg = StandingsDetailDialog(field_data, self.league, self)
            dlg.exec()
            return
        elif field_name == "kitchensink":
            # Use special Kitchen Sink dialog
            dlg = KitchenSinkDialog(field_data, self)
            dlg.exec()
            return
        
        dlg = QDialog(self)
        dlg.setWindowTitle(f"{field_name.title()} Details")
        dlg.resize(DIALOG_WIDTH, DIALOG_HEIGHT)
        layout = QVBoxLayout()
        
        # Store reference to tab widget for F6 handling
        tab_widget_ref = None
        
        if field_name == "leaders" and isinstance(field_data, dict):
            self._add_leaders_data_to_layout(layout, field_data)
        elif field_name == "boxscore" and isinstance(field_data, dict):
            self._add_boxscore_data_to_layout(layout, field_data)
            # Find the tab widget that was just added
            for child in layout.children():
                if hasattr(child, 'widget') and isinstance(child.widget(), QTabWidget):
                    tab_widget_ref = child.widget()
                    break
        elif field_name == "plays" and isinstance(field_data, list):
            self._add_plays_list_to_layout(layout, field_data)
        elif field_name == "drives" and isinstance(field_data, dict):
            self._add_drives_list_to_layout(layout, field_data)
        elif field_name == "officials" and isinstance(field_data, list):
            self._add_officials_list_to_layout(layout, field_data)
        elif field_name == "injuries" and isinstance(field_data, list):
            self._add_injuries_list_to_layout(layout, field_data)
        elif field_name == "news" and isinstance(field_data, list):
            self._add_news_list_to_layout(layout, field_data)
        else:
            # Fallback to formatted text
            text_widget = QTextEdit()
            try:
                formatted_data = ApiService.format_complex_data(field_name, field_data)
                text_widget.setPlainText(formatted_data)
            except ApiError:
                text_widget.setPlainText("Error formatting data")
            text_widget.setReadOnly(True)
            layout.addWidget(text_widget)
        
        # Add close button
        close_btn = QPushButton("Close")
        close_btn.clicked.connect(dlg.accept)
        layout.addWidget(close_btn)
        
        dlg.setLayout(layout)
        
        # Add F5 refresh support for all dialogs
        original_keyPressEvent = dlg.keyPressEvent
        focus_state = {"current": "tab_bar"}  # Track current focus state for F6 navigation
        
        def custom_keyPressEvent(event):
            if event.key() == Qt.Key.Key_F5:
                # Refresh the dialog by reloading the data
                try:
                    dlg.accept()  # Close current dialog
                    # Reload and reshow
                    raw_details = ApiService.get_game_details(self.league, self.game_id)
                    updated_field_data = raw_details.get(field_name)
                    if updated_field_data:
                        self._show_detail_dialog(field_name, updated_field_data)
                except Exception as e:
                    QMessageBox.critical(self, "Refresh Error", f"Failed to refresh {field_name}: {str(e)}")
                return
            elif event.key() == Qt.Key.Key_Escape:
                # Escape closes the dialog
                dlg.reject()
                return
            
            # Handle F6 for boxscore dialogs
            if event.key() == Qt.Key.Key_F6 and field_name == "boxscore" and tab_widget_ref:
                # Cycle through: tab_bar -> first_table -> other_tables -> next_tab -> repeat
                current_tab_index = tab_widget_ref.currentIndex()
                current_widget = tab_widget_ref.widget(current_tab_index)
                
                if current_widget:
                    tables = current_widget.findChildren(BoxscoreTable)
                    
                    if focus_state["current"] == "tab_bar":
                        # Move from tab bar to first table in current tab
                        if tables and tables[0].rowCount() > 0:
                            tables[0].setFocus()
                            tables[0].setCurrentCell(0, 0)
                            focus_state["current"] = f"table_0"
                        event.accept()
                        return
                        
                    elif focus_state["current"].startswith("table_"):
                        # Currently on a table, move to next table or next tab
                        try:
                            current_table_idx = int(focus_state["current"].split("_")[1])
                            next_table_idx = current_table_idx + 1
                            
                            if next_table_idx < len(tables) and tables[next_table_idx].rowCount() > 0:
                                # Move to next table in same tab
                                tables[next_table_idx].setFocus()
                                tables[next_table_idx].setCurrentCell(0, 0)
                                focus_state["current"] = f"table_{next_table_idx}"
                            else:
                                # Move to next tab
                                next_tab_index = (current_tab_index + 1) % tab_widget_ref.count()
                                tab_widget_ref.setCurrentIndex(next_tab_index)
                                tab_widget_ref.tabBar().setFocus()
                                focus_state["current"] = "tab_bar"
                        except:
                            # Fallback to tab bar
                            tab_widget_ref.tabBar().setFocus()
                            focus_state["current"] = "tab_bar"
                        
                        event.accept()
                        return
                
                # Fallback: just go to tab bar
                tab_widget_ref.tabBar().setFocus()
                focus_state["current"] = "tab_bar"
                event.accept()
                return
                
            original_keyPressEvent(event)
            
        dlg.keyPressEvent = custom_keyPressEvent
        
        # Set focus to first table after dialog is shown (for boxscore)
        if field_name == "boxscore":
            def set_focus_to_table():
                # Find the tab widget in the dialog
                tab_widgets = dlg.findChildren(QTabWidget)
                if tab_widgets:
                    tab_widget = tab_widgets[0]
                    tab_widget.setFocus()
                    # Set focus to first table in first tab
                    first_widget = tab_widget.widget(0)
                    if first_widget:
                        tables = first_widget.findChildren(BoxscoreTable)
                        if tables and tables[0].rowCount() > 0:
                            QTimer.singleShot(100, lambda: tables[0].setFocus())
                            QTimer.singleShot(100, lambda: tables[0].setCurrentCell(0, 0))
            
            QTimer.singleShot(FOCUS_DELAY_MS, set_focus_to_table)
        
        dlg.exec()
    
    def load_game_details(self):
        """Load detailed game information"""
        self.details_list.clear()
        
        try:
            # Check for demo mode - use saved data for Kitchen Sink demonstration
            if self.game_id == "DEMO_KITCHEN_SINK" and self.league.lower() == "mlb":
                raw_details = self._load_demo_kitchen_sink_data()
                if raw_details:
                    details = ApiService.extract_meaningful_game_info(raw_details)
                else:
                    # Fallback demo data
                    details = {
                        'teams': [
                            {'name': 'Pittsburgh Pirates', 'home_away': 'away', 'record': '62-59'},
                            {'name': 'Cincinnati Reds', 'home_away': 'home', 'record': '58-63'}
                        ],
                        'status': 'Final',
                        'scores': ['3', '2'],
                        'venue': 'Great American Ball Park',
                        'venue_city': 'Cincinnati',
                        'venue_state': 'OH'
                    }
                    raw_details = {
                        'rosters': [{'team': {'displayName': 'Demo Team'}, 'roster': []}],
                        'article': {'headline': 'Demo Kitchen Sink Game'},
                        'seasonseries': [{'summary': 'Demo series data'}],
                        'againstTheSpread': [{'displayName': 'Demo Team', 'record': 'Demo ATS'}],
                        'pickcenter': [{'provider': {'name': 'Demo Expert'}, 'details': 'Demo pick'}]
                    }
            else:
                raw_details = ApiService.get_game_details(self.league, self.game_id)
                details = ApiService.extract_meaningful_game_info(raw_details)
            
<<<<<<< HEAD
            # Store raw details for export functionality
            self.current_raw_details = raw_details
            
            # Display basic game information
            self._add_basic_game_info(details)
=======
            # Store raw data for drill-down access
            self.raw_game_data = raw_details
            
            # Display basic game information with interactive elements
            self._add_basic_game_info(details, raw_details)
>>>>>>> 1c9838cf
            
            # Show configurable details
            self._add_configurable_details(raw_details)
            
        except Exception as e:
            self._show_api_error(f"Failed to load game details: {str(e)}")
    
    def _load_demo_kitchen_sink_data(self):
        """Load saved Kitchen Sink data for demonstration"""
        import json
        import os
        
        try:
            json_file = os.path.join(os.path.dirname(__file__), "api_exploration", "game_details_401696639.json")
            if os.path.exists(json_file):
                with open(json_file, 'r') as f:
                    return json.load(f)
        except Exception as e:
            print(f"Error loading demo data: {e}")
        
        return None
    
    def _add_basic_game_info(self, details: Dict, raw_details: Dict = None):
        """Add basic game information to the details list"""
        # Display teams and records
        if 'teams' in details:
            for team in details['teams']:
                home_away = " (Home)" if team['home_away'] == 'home' else " (Away)"
                self.details_list.addItem(f"{team['name']}{home_away}")
                self.details_list.addItem(f"  Record: {team['record']}")
        
        # Game status and timing
        if 'status' in details:
            self.details_list.addItem(f"Status: {details['status']}")
        
        # Score information
        if 'scores' in details and details['scores']:
            score_display = " - ".join(details['scores'])
            self.details_list.addItem(f"Score: {score_display}")
        
        if 'detailed_status' in details and details['detailed_status'] != 'N/A':
            self.details_list.addItem(f"Game Time: {details['detailed_status']}")
        
        # Venue information
        if 'venue' in details:
            venue_info = details['venue']
            if 'venue_city' in details and details['venue_city'] != 'Unknown':
                venue_info += f" ({details['venue_city']}"
                if 'venue_state' in details and details['venue_state']:
                    venue_info += f", {details['venue_state']}"
                venue_info += ")"
            self.details_list.addItem(f"Venue: {venue_info}")
        
        # Weather is handled in the configurable details section (gameInfo) for better formatting
        # if 'weather' in details:
        #     weather_display = details['weather']
        #     if 'temperature' in details:
        #         weather_display += f", {details['temperature']}"
        #     self.details_list.addItem(f"Weather: {weather_display}")
        
        # Officials - make interactive if available
        if raw_details and 'gameInfo' in raw_details:
            game_info = raw_details['gameInfo']
            if 'officials' in game_info and isinstance(game_info['officials'], list):
                officials = game_info['officials']
                if officials:
                    officials_item = QListWidgetItem(f"Officials: {len(officials)} assigned (Press Enter for details)")
                    officials_item.setData(Qt.ItemDataRole.UserRole, {
                        "field": "officials",
                        "data": officials
                    })
                    self.details_list.addItem(officials_item)
        
        # Betting information
        if 'betting_line' in details:
            self.details_list.addItem(f"Betting Line: {details['betting_line']}")
        if 'over_under' in details:
            self.details_list.addItem(f"Over/Under: {details['over_under']}")
        
        # Broadcast info
        if 'broadcast' in details:
            self.details_list.addItem(f"TV: {details['broadcast']}")
        
        # Injuries
        if 'injuries' in details:
            self.details_list.addItem(f"Injuries: {details['injuries']}")
    
    def _add_configurable_details(self, raw_details: Dict):
        """Add all available detail fields (no longer configurable - show everything)"""
        # Show all available detail fields - be more permissive than before
        all_available_fields = []
        
        # Include ALL detail fields that have any data (even empty lists/dicts) 
        for field in DETAIL_FIELDS:
            value = raw_details.get(field)
            if value is not None:  # Include if field exists, even if empty
                all_available_fields.append(field)
        
        # Always include plays if available (even if empty, for consistency)
        if raw_details.get("plays") is not None and "plays" not in all_available_fields:
            all_available_fields.append("plays")
        
        # Always add Kitchen Sink for ALL MLB games (for testing)
        if self.league.lower() == "mlb":
            all_available_fields.append("kitchensink")
        
        if all_available_fields:
            self.details_list.addItem("--- Additional Details ---")
            for field in all_available_fields:
                if field == "kitchensink":
                    self._add_kitchen_sink_item(raw_details)
                else:
                    value = raw_details.get(field, "N/A")
                    if value == "N/A" or not value:
                        self.details_list.addItem(f"{field}: No data available")
                    else:
                        self._add_configurable_field(field, value)
    
    def _add_configurable_field(self, field: str, value: Any):
        """Add a configurable field to the details list"""
        navigable_fields = ["standings", "leaders", "boxscore", "plays", "drives", "injuries", "news"]
        
        if field in navigable_fields:
            has_data = self._check_field_has_data(field, value)
            
            if has_data:
                item_text = f"{field.title()}"
                self.details_list.addItem(item_text)
                list_item_widget = self.details_list.item(self.details_list.count() - 1)
                if list_item_widget:
                    list_item_widget.setData(Qt.ItemDataRole.UserRole, {"field": field, "data": value})
            else:
                try:
                    formatted_value = ApiService.format_complex_data(field, value)
                    self.details_list.addItem(f"{field}: {formatted_value}")
                except ApiError:
                    self.details_list.addItem(f"{field}: Error formatting data")
        else:
            # Use enhanced formatting for simple data
            try:
                formatted_value = ApiService.format_complex_data(field, value)
                if '\n' in formatted_value:
                    self.details_list.addItem(f"{field}:")
                    for line in formatted_value.split('\n'):
                        if line.strip():
                            self.details_list.addItem(f"  {line}")
                else:
                    self.details_list.addItem(f"{field}: {formatted_value}")
            except ApiError:
                self.details_list.addItem(f"{field}: Error formatting data")
    
    def _check_field_has_data(self, field: str, value: Any) -> bool:
        """Check if a field has navigable data"""
        if field == "standings" and isinstance(value, (list, dict)):
            return len(value) > 0 if isinstance(value, list) else bool(value.get("entries"))
        elif field == "leaders" and isinstance(value, dict):
            return len(value) > 0
        elif field == "boxscore" and isinstance(value, dict):
            return bool(value.get("teams") or value.get("players"))
        elif field == "plays" and isinstance(value, list):
            return len(value) > 0
        elif field == "drives" and isinstance(value, dict):
            # NFL drives data - check for current drive or previous drives
            current = value.get("current")
            previous = value.get("previous", [])
            return bool(current) or len(previous) > 0
        elif field == "injuries" and isinstance(value, list):
            return len(value) > 0
        elif field == "news" and isinstance(value, (list, dict)):
            return len(value) > 0 if isinstance(value, list) else bool(value.get("articles"))
        return False
    
    def _has_kitchen_sink_data(self, raw_details: Dict) -> bool:
        """Check if game has additional Kitchen Sink data available"""
        kitchen_sink_fields = ["rosters", "seasonseries", "article", "againstTheSpread", 
                              "pickcenter", "winprobability", "videos"]
        return any(raw_details.get(field) for field in kitchen_sink_fields)
    
    def _add_kitchen_sink_item(self, raw_details: Dict):
        """Add Kitchen Sink item to the details list"""
        item_text = "Kitchen Sink (Additional MLB Data)"
        self.details_list.addItem(item_text)
        list_item_widget = self.details_list.item(self.details_list.count() - 1)
        if list_item_widget:
            list_item_widget.setData(Qt.ItemDataRole.UserRole, {"field": "kitchensink", "data": raw_details})
    
    def refresh(self):
        """Refresh the game details"""
        self.load_game_details()
        self.set_focus_and_select_first(self.details_list)
    
    def _add_nav_buttons(self):
        btn_layout = QHBoxLayout()
        
        back_btn = QPushButton("Back (Alt+B)")
        back_btn.setShortcut("Alt+B")
        back_btn.clicked.connect(lambda: self.parent_app.go_back() if self.parent_app else None)
        btn_layout.addWidget(back_btn)
        
        refresh_btn = QPushButton("Refresh")
        refresh_btn.clicked.connect(self.refresh)
        btn_layout.addWidget(refresh_btn)
        
        self.layout.addLayout(btn_layout)
    
    def _show_api_error(self, message: str):
        """Show API error message"""
        self.details_list.clear()
        error_item = self.details_list.addItem(f"Error: {message}")
        QMessageBox.warning(self, "API Error", message)
    
    def on_show(self):
        self.set_focus_and_select_first(self.details_list)
    
    def _add_standings_table_to_layout(self, layout, data):
        """Add standings table to layout"""
        standings_data = StandingsData(data)
        if not standings_data.teams:
            layout.addWidget(QLabel("No standings data available."))
            return
        
        # Check if we have division data for MLB
        has_divisions = len(standings_data.divisions) > 1 or any(
            div != "League" for div in standings_data.divisions.keys()
        )
        
        if has_divisions and hasattr(self, 'league') and self.league == "MLB":
            # Create tabbed view for divisions
            tab_widget = QTabWidget()
            
            # Sort divisions for consistent ordering
            division_order = ["AL East", "AL Central", "AL West", "NL East", "NL Central", "NL West", "League"]
            sorted_divisions = []
            
            for div_name in division_order:
                if div_name in standings_data.divisions:
                    sorted_divisions.append((div_name, standings_data.divisions[div_name]))
            
            # Add any divisions not in our predefined order
            for div_name, teams in standings_data.divisions.items():
                if div_name not in division_order:
                    sorted_divisions.append((div_name, teams))
            
            for div_name, teams in sorted_divisions:
                if teams:  # Only create tab if there are teams
                    # Create table for this division
                    table = QTableWidget()
                    table.setColumnCount(len(STANDINGS_HEADERS))
                    table.setHorizontalHeaderLabels(STANDINGS_HEADERS)
                    table.setRowCount(len(teams))
                    
                    # Populate table with division ranking
                    for row, team_data in enumerate(teams):
                        rank = str(row + 1)  # Rank within division
                        items_data = [
                            rank,
                            team_data["name"],
                            team_data["wins"],
                            team_data["losses"],
                            team_data["win_pct"],
                            team_data["games_behind"],
                            team_data.get("streak", "N/A"),
                            team_data["record"]
                        ]
                        
                        for col, value in enumerate(items_data):
                            item = QTableWidgetItem(str(value))
                            table.setItem(row, col, item)
                    
                    # Configure table
                    table.setEditTriggers(QTableWidget.EditTrigger.NoEditTriggers)
                    table.setSelectionBehavior(QTableWidget.SelectionBehavior.SelectRows)
                    table.setAlternatingRowColors(True)
                    table.verticalHeader().setVisible(False)
                    
                    # Auto-resize columns
                    header = table.horizontalHeader()
                    header.setSectionResizeMode(QHeaderView.ResizeMode.ResizeToContents)
                    header.setSectionResizeMode(1, QHeaderView.ResizeMode.Stretch)  # Team name stretches
                    
                    # Add table to tab
                    tab_widget.addTab(table, div_name)
            
            layout.addWidget(tab_widget)
        else:
            # Create single table for non-divisional leagues
            table = QTableWidget()
            table.setColumnCount(len(STANDINGS_HEADERS))
            table.setHorizontalHeaderLabels(STANDINGS_HEADERS)
            table.setRowCount(len(standings_data.teams))
            
            # Populate table
            for row, team_data in enumerate(standings_data.teams):
                rank = str(row + 1)
                items_data = [
                    rank,
                    team_data["name"],
                    team_data["wins"],
                    team_data["losses"],
                    team_data["win_pct"],
                    team_data["games_behind"],
                    team_data.get("streak", "N/A"),
                    team_data["record"]
                ]
                
                for col, value in enumerate(items_data):
                    item = QTableWidgetItem(str(value))
                    table.setItem(row, col, item)
            
            # Configure table
            table.setEditTriggers(QTableWidget.EditTrigger.NoEditTriggers)
            table.setSelectionBehavior(QTableWidget.SelectionBehavior.SelectRows)
            table.setAlternatingRowColors(True)
            table.verticalHeader().setVisible(False)
            
            # Auto-resize columns
            header = table.horizontalHeader()
            header.setSectionResizeMode(QHeaderView.ResizeMode.ResizeToContents)
            header.setSectionResizeMode(1, QHeaderView.ResizeMode.Stretch)  # Team name stretches
            
            layout.addWidget(table)
    
    def _add_leaders_data_to_layout(self, layout, data):
        """Add leaders data to layout"""
        if not data:
            layout.addWidget(QLabel("No leaders data available."))
            return
        
        # Create table for leaders
        table = QTableWidget()
        table.setColumnCount(len(LEADERS_HEADERS))
        table.setHorizontalHeaderLabels(LEADERS_HEADERS)
        
        # Flatten leaders data into rows
        rows = []
        for category, leaders in data.items():
            if isinstance(leaders, list):
                for leader in leaders:
                    if isinstance(leader, dict):
                        rows.append([
                            category,
                            leader.get("team", ""),
                            leader.get("name", ""),
                            leader.get("value", "")
                        ])
            elif isinstance(leaders, dict):
                rows.append([
                    category,
                    leaders.get("team", ""),
                    leaders.get("name", ""),
                    leaders.get("value", "")
                ])
        
        table.setRowCount(len(rows))
        for row, row_data in enumerate(rows):
            for col, value in enumerate(row_data):
                item = QTableWidgetItem(str(value))
                table.setItem(row, col, item)
        
        # Configure table
        table.setEditTriggers(QTableWidget.EditTrigger.NoEditTriggers)
        table.setSelectionBehavior(QTableWidget.SelectionBehavior.SelectRows)
        table.setAlternatingRowColors(True)
        table.verticalHeader().setVisible(False)
        
        header = table.horizontalHeader()
        header.setSectionResizeMode(QHeaderView.ResizeMode.ResizeToContents)
        header.setSectionResizeMode(2, QHeaderView.ResizeMode.Stretch)  # Player name stretches
        
        layout.addWidget(table)
    
    def _add_boxscore_data_to_layout(self, layout, data):
        """Add boxscore data to layout using accessible tables with proper keyboard navigation"""
        if not data:
            layout.addWidget(QLabel("No boxscore data available."))
            return
        
        # Check if data has the expected ESPN API structure
        has_teams = isinstance(data, dict) and "teams" in data and data["teams"]
        has_players = isinstance(data, dict) and "players" in data and data["players"]
        
        if not has_teams and not has_players:
            info_label = QLabel("Boxscore data is not available for this game.\n\n"
                               "This can happen for several reasons:\n"
                               "• Game is too old (ESPN may not provide detailed statistics for older games)\n"
                               "• Game was postponed or cancelled\n"
                               "• Game has not yet started\n"
                               "• Data is temporarily unavailable from ESPN\n\n"
                               "Try checking recent games or games currently in progress for boxscore data.")
            info_label.setWordWrap(True)
            info_label.setStyleSheet("padding: 10px; color: #666; font-size: 12px;")
            layout.addWidget(info_label)
            return
        
        # Create tab widget for organized boxscore display
        tab_widget = QTabWidget()
        tab_widget.setAccessibleName("Boxscore Tabs")
        tab_widget.setAccessibleDescription("Tabbed view of team and player statistics. Use Left/Right arrow keys to navigate tabs, Tab to enter tables.")
        tab_widget.setFocusPolicy(Qt.FocusPolicy.StrongFocus)
        
        # Process each team separately - create tabs for each team
        if has_teams or has_players:
            # Determine team names first
            team_names = []
            if has_teams:
                for team_data in data["teams"]:
                    team_name = team_data.get("team", {}).get("displayName", "Unknown Team")
                    team_names.append(team_name)
            elif has_players:
                for team_players in data["players"]:
                    team_name = team_players.get("team", {}).get("displayName", "Unknown Team")
                    team_names.append(team_name)
            
            # Create tabs for each team
            for team_idx in range(len(team_names)):
                team_name = team_names[team_idx]
                
                # Team Statistics Tab
                if has_teams and team_idx < len(data["teams"]):
                    team_data = data["teams"][team_idx]
                    team_stats = team_data.get("statistics", [])
                    
                    if team_stats:
                        team_widget = QWidget()
                        team_layout = QVBoxLayout()
                        
                        # Create team header
                        team_label = QLabel(f"=== {team_name} Team Statistics ===")
                        team_label.setStyleSheet("font-weight: bold; font-size: 14px; margin: 10px 0;")
                        team_layout.addWidget(team_label)
                        
                        first_team_table = None  # Track first table for focus
                        
                        for stat_group in team_stats:
                            stat_type = stat_group.get("displayName", stat_group.get("name", "Team Stats"))
                            stats_array = stat_group.get("stats", [])
                            
                            if stats_array:
                                # Create team statistics table
                                team_table = BoxscoreTable(title=f"{team_name} {stat_type}")
                                team_table.setup_columns(["Statistic", "Value"])
                                
                                # Prioritize important stats by putting them first
                                important_stats = ['runs', 'hits', 'errors', 'homeRuns', 'runsBattedIn']
                                if stat_type.lower() == 'pitching':
                                    important_stats = ['earnedRuns', 'runs', 'hits', 'strikeouts', 'walks', 'homeRuns']
                                
                                stats_data = []
                                remaining_stats = []
                                
                                # First pass: find important stats
                                for stat in stats_array:
                                    stat_name = stat.get("displayName", stat.get("name", "Unknown"))
                                    stat_value = stat.get("displayValue", str(stat.get("value", "N/A")))
                                    stat_key = stat.get("name", "").lower()
                                    
                                    if any(important in stat_key for important in important_stats):
                                        stats_data.append([stat_name, stat_value])
                                    else:
                                        remaining_stats.append([stat_name, stat_value])
                                
                                # Add a separator if we have both important and remaining stats
                                if stats_data and remaining_stats:
                                    stats_data.append(["--- Other Stats ---", ""])
                                
                                # Add remaining stats
                                stats_data.extend(remaining_stats)
                                
                                # Set focus on first table created
                                should_focus = first_team_table is None
                                if should_focus:
                                    first_team_table = team_table
                                
                                team_table.populate_data(stats_data, set_focus=should_focus)
                                team_layout.addWidget(team_table)
                        
                        team_widget.setLayout(team_layout)
                        tab_widget.addTab(team_widget, f"{team_name} Stats")
                
                # Player Statistics Tabs for this team
                if has_players and team_idx < len(data["players"]):
                    team_players = data["players"][team_idx]
                    player_stats_groups = team_players.get("statistics", [])
                    
                    for stat_group in player_stats_groups:
                        stat_type = stat_group.get("type", "Unknown")
                        stat_names = stat_group.get("names", [])
                        athletes = stat_group.get("athletes", [])
                        
                        if not athletes or not stat_names:
                            continue
                        
                        # Create widget for this stat type (batting/pitching)
                        stat_widget = QWidget()
                        stat_layout = QVBoxLayout()
                        
                        # Create team header
                        team_label = QLabel(f"=== {team_name} {stat_type.title()} ===")
                        team_label.setStyleSheet("font-weight: bold; font-size: 14px; margin: 10px 0;")
                        stat_layout.addWidget(team_label)
                        
                        # Create player statistics table
                        stat_table = BoxscoreTable(title=f"{team_name} {stat_type.title()}")
                        
                        # Build headers - Player name + position + stat names
                        headers = ["Player", "Pos"] + stat_names
                        stat_table.setup_columns(headers, stretch_column=0)
                        
                        # Build player data
                        player_data = []
                        for athlete in athletes:
                            if not athlete.get("active", True):
                                continue
                                
                            player_info = athlete.get("athlete", {})
                            player_name = player_info.get("displayName", "Unknown")
                            position = player_info.get("position", {}).get("abbreviation", "")
                            stats = athlete.get("stats", [])
                            
                            # Build row data
                            row = [player_name, position]
                            row.extend(stats)
                            player_data.append(row)
                        
                        # Set focus for first tab created
                        should_focus = tab_widget.count() == 0
                        stat_table.populate_data(player_data, set_focus=should_focus)
                        stat_layout.addWidget(stat_table)
                        
                        stat_widget.setLayout(stat_layout)
                        tab_widget.addTab(stat_widget, f"{team_name} {stat_type.title()}")
        
        # Add the tab widget to the main layout
        layout.addWidget(tab_widget)
        
        # Configure custom keyboard navigation for tab widget
        original_keyPressEvent = tab_widget.keyPressEvent
        
        def custom_keyPressEvent(event):
            key = event.key()
            
            # Handle arrow keys for tab navigation when focus is on tab bar
            if tab_widget.tabBar().hasFocus():
                if key == Qt.Key.Key_Left:
                    current = tab_widget.currentIndex()
                    new_index = (current - 1) % tab_widget.count()
                    tab_widget.setCurrentIndex(new_index)
                    event.accept()
                    return
                elif key == Qt.Key.Key_Right:
                    current = tab_widget.currentIndex()
                    new_index = (current + 1) % tab_widget.count()
                    tab_widget.setCurrentIndex(new_index)
                    event.accept()
                    return
                elif key == Qt.Key.Key_Tab:
                    # Tab from tab bar into first table of current tab
                    current_widget = tab_widget.currentWidget()
                    if current_widget:
                        tables = current_widget.findChildren(BoxscoreTable)
                        if tables:
                            tables[0].setFocus()
                            if tables[0].rowCount() > 0:
                                tables[0].setCurrentCell(0, 0)
                    event.accept()
                    return
            
            # Default handling
            original_keyPressEvent(event)
        
        tab_widget.keyPressEvent = custom_keyPressEvent
        
        # Set up initial tab focus
        if tab_widget.count() > 0:
            tab_widget.setCurrentIndex(0)
            # Focus on the tab bar initially so arrows can navigate tabs
            QTimer.singleShot(50, lambda: tab_widget.tabBar().setFocus())

    def _add_plays_list_to_layout(self, layout, data):
        """Add hierarchical play-by-play tree to layout"""
        if not data:
            layout.addWidget(QLabel("No play-by-play data available."))
            return
        
        # Store plays data for export functionality
        self.current_plays_data = data
        
        # Detect sport type from data structure or current league
        sport_type = self._detect_sport_type(data)
        
        # Add header info with export button
        header_layout = QHBoxLayout()
        info_label = QLabel(f"Play-by-Play ({len(data)} plays)")
        info_label.setStyleSheet("font-weight: bold; font-size: 14px; margin: 10px 0;")
        header_layout.addWidget(info_label)
        
        # Add Export Game Log button
        export_btn = QPushButton("Export Game Log")
        export_btn.setAccessibleName("Export Game Log Button")
        export_btn.setAccessibleDescription("Export the complete game log as an HTML file")
        export_btn.clicked.connect(self._export_game_log)
        export_btn.setMaximumWidth(150)
        header_layout.addWidget(export_btn)
        header_layout.addStretch()  # Push button to the left
        
        layout.addLayout(header_layout)
        
        # Create tree widget for hierarchical view
        plays_tree = QTreeWidget()
        plays_tree.setAccessibleName("Play-by-Play Tree")
        plays_tree.setAccessibleDescription("Hierarchical view of game plays organized by period and drive/inning. Use up/down arrows to navigate, left/right to expand/collapse.")
        plays_tree.setHeaderLabels(["Play Description"])
        
        # Add custom event handling for better accessibility
        def on_item_expanded(item):
            # Provide accessibility feedback for expansions
            item_text = item.text(0)
            plays_tree.setAccessibleDescription(f"Expanded {item_text}. Use arrow keys to navigate children.")
        
        def on_item_collapsed(item):
            # Provide accessibility feedback for collapses
            item_text = item.text(0)
            plays_tree.setAccessibleDescription(f"Collapsed {item_text}. Use right arrow to expand.")
        
        plays_tree.itemExpanded.connect(on_item_expanded)
        plays_tree.itemCollapsed.connect(on_item_collapsed)
        
        if sport_type == "MLB":
            self._build_baseball_tree(plays_tree, data)
        elif sport_type == "NFL":
            self._build_football_tree(plays_tree, data)
        else:
            # Default to generic organization
            self._build_generic_tree(plays_tree, data)
        
        layout.addWidget(plays_tree)
        
        # Set focus to the tree for better accessibility
        QTimer.singleShot(100, lambda: plays_tree.setFocus())
    
    def _add_drives_list_to_layout(self, layout, drives_data):
        """Add NFL drives data to layout (NFL-specific method)"""
        if not drives_data:
            layout.addWidget(QLabel("No drives data available."))
            return
        
        # Handle both current drive and drive history
        all_drives = []
        
        # Add current drive if available
        current_drive = drives_data.get("current")
        if current_drive:
            all_drives.append(("Current Drive", current_drive))
        
        # Add previous drives if available
        previous_drives = drives_data.get("previous", [])
        for i, drive in enumerate(previous_drives):
            drive_num = len(previous_drives) - i  # Number drives in reverse order
            all_drives.append((f"Drive {drive_num}", drive))
        
        if not all_drives:
            layout.addWidget(QLabel("No drive data available."))
            return
        
        # Add header info
        total_drives = len(all_drives)
        info_label = QLabel(f"Drive-by-Drive Summary ({total_drives} drives)")
        info_label.setStyleSheet("font-weight: bold; font-size: 14px; margin: 10px 0;")
        layout.addWidget(info_label)
        
        # Create tree widget for drives
        drives_tree = QTreeWidget()
        drives_tree.setAccessibleName("NFL Drives Tree")
        drives_tree.setAccessibleDescription("Hierarchical view of NFL drives organized by quarter. Use up/down arrows to navigate, left/right to expand/collapse.")
        drives_tree.setHeaderLabels(["Drive Summary"])
        
        # Group drives by quarter for better organization
        quarter_groups = {}
        
        for drive_label, drive in all_drives:
            if not drive or not isinstance(drive, dict):
                continue
                
            # Get drive info
            description = drive.get("description", "Unknown drive")
            team_info = drive.get("team", {})
            team_name = team_info.get("displayName", "Unknown Team")
            
            # Determine quarter from plays
            plays = drive.get("plays", [])
            quarter = "Unknown Quarter"
            if plays and len(plays) > 0:
                first_play = plays[0]
                period_info = first_play.get("period", {})
                quarter_num = period_info.get("number", "?")
                quarter = f"Quarter {quarter_num}"
            
            # Group by quarter
            if quarter not in quarter_groups:
                quarter_groups[quarter] = []
            
            quarter_groups[quarter].append((drive_label, drive, team_name, description))
        
        # Build tree structure by quarter
        for quarter in sorted(quarter_groups.keys()):
            quarter_item = QTreeWidgetItem([quarter])
            quarter_item.setExpanded(True)
            drives_tree.addTopLevelItem(quarter_item)
            
            drives_in_quarter = quarter_groups[quarter]
            for drive_label, drive, team_name, description in drives_in_quarter:
                # Create drive summary node
                drive_summary = f"{team_name}: {description}"
                drive_item = QTreeWidgetItem([drive_summary])
                drive_item.setExpanded(False)  # Collapsed by default
                quarter_item.addChild(drive_item)
                
                # Add individual plays under the drive
                plays = drive.get("plays", [])
                for play in plays:
                    play_text = play.get("text", "Unknown play")
                    
                    # Add down and distance information for NFL plays
                    down_distance_prefix = ""
                    start = play.get("start", {})
                    down = start.get("down", 0)
                    distance = start.get("distance", 0)
                    
                    # Use pre-formatted down/distance text if available
                    end = play.get("end", {})
                    short_down_text = end.get("shortDownDistanceText", "")
                    
                    if short_down_text:
                        down_distance_prefix = f"[{short_down_text}] "
                    elif down > 0:  # Regular downs (not kickoffs, etc.)
                        down_distance_prefix = f"[{down} & {distance}] "
                    
                    # Add extra context for key plays
                    if play.get("scoringPlay"):
                        away_score = play.get("awayScore", 0)
                        home_score = play.get("homeScore", 0)
                        play_text = f"🏈 SCORE: {down_distance_prefix}{play_text} ({away_score}-{home_score})"
                    else:
                        play_text = f"{down_distance_prefix}{play_text}"
                    
                    # Add clock context
                    clock = play.get("clock", {})
                    if clock:
                        clock_display = clock.get("displayValue", "")
                        if clock_display:
                            play_text = f"[{clock_display}] {play_text}"
                    
                    play_item = QTreeWidgetItem([play_text])
                    
                    # Highlight scoring plays
                    if play.get("scoringPlay"):
                        play_item.setBackground(0, QColor(255, 255, 150))  # Light yellow
                    
                    drive_item.addChild(play_item)
        
        layout.addWidget(drives_tree)
    
    def _detect_sport_type(self, data):
        """Detect sport type from play data or current league"""
        if hasattr(self, 'league') and self.league:
            return self.league
        
        # Try to detect from data structure
        if data and len(data) > 0:
            sample_play = data[0]
            period = sample_play.get("period", {})
            period_display = period.get("displayValue", "")
            
            if "inning" in period_display.lower():
                return "MLB"
            elif "quarter" in period_display.lower():
                return "NFL"
        
        return "Generic"
    
    def _build_baseball_tree(self, plays_tree, data):
        """Build baseball-specific hierarchical tree"""
        # Group plays by inning/period
        inning_groups = {}
        for play in data:
            period_info = play.get("period", {})
            period_number = period_info.get("number", 0)
            period_display = period_info.get("displayValue", f"Period {period_number}")
            period_type = period_info.get("type", "Unknown").lower()
            
            if period_display not in inning_groups:
                inning_groups[period_display] = {"top": [], "bottom": []}
            
            # Use the actual period type from ESPN data
            if period_type == "top":
                inning_groups[period_display]["top"].append(play)
            elif period_type == "bottom":
                inning_groups[period_display]["bottom"].append(play)
            else:
                # Fallback for other sports or unknown types
                inning_groups[period_display]["top"].append(play)
        
        # Build tree structure
        for period_display in sorted(inning_groups.keys(), key=lambda x: int(x.split()[0][:-2]) if x.split()[0][:-2].isdigit() else 0):
            inning_item = QTreeWidgetItem([period_display])
            inning_item.setExpanded(True)  # Expand by default
            plays_tree.addTopLevelItem(inning_item)
            
            period_data = inning_groups[period_display]
            
            # Add top half (if any plays)
            if period_data["top"]:
                # Extract inning number and create proper label
                inning_num = period_display.split()[0]  # "1st", "2nd", etc.
                top_item = QTreeWidgetItem([f"Top of the {inning_num}"])
                top_item.setExpanded(True)
                inning_item.addChild(top_item)
                self._add_baseball_plays_to_tree_group(top_item, period_data["top"])
            
            # Add bottom half (if any plays)
            if period_data["bottom"]:
                # Extract inning number and create proper label
                inning_num = period_display.split()[0]  # "1st", "2nd", etc.
                bottom_item = QTreeWidgetItem([f"Bottom of the {inning_num}"])
                bottom_item.setExpanded(True)
                inning_item.addChild(bottom_item)
                self._add_baseball_plays_to_tree_group(bottom_item, period_data["bottom"])
    
    def _build_football_tree(self, plays_tree, data):
        """Build NFL-specific hierarchical tree"""
        # Group plays by quarter and drive
        quarter_groups = {}
        
        for play in data:
            period_info = play.get("period", {})
            period_number = period_info.get("number", 1)
            period_display = period_info.get("displayValue", f"{period_number}Q")
            
            drive_number = play.get("driveNumber", "Unknown")
            drive_team = play.get("team", {}).get("id", "Unknown")
            
            if period_display not in quarter_groups:
                quarter_groups[period_display] = {}
            
            drive_key = f"Drive {drive_number} (Team {drive_team})"
            if drive_key not in quarter_groups[period_display]:
                quarter_groups[period_display][drive_key] = []
            
            quarter_groups[period_display][drive_key].append(play)
        
        # Build tree structure
        for period_display in sorted(quarter_groups.keys()):
            quarter_item = QTreeWidgetItem([period_display])
            quarter_item.setExpanded(True)
            plays_tree.addTopLevelItem(quarter_item)
            
            drives = quarter_groups[period_display]
            for drive_key in sorted(drives.keys()):
                drive_plays = drives[drive_key]
                if drive_plays:
                    # Determine drive result
                    drive_result = self._determine_drive_result(drive_plays)
                    drive_display = f"{drive_key}: {drive_result}" if drive_result else drive_key
                    
                    drive_item = QTreeWidgetItem([drive_display])
                    drive_item.setExpanded(False)  # Collapsed by default
                    quarter_item.addChild(drive_item)
                    
                    self._add_football_plays_to_drive(drive_item, drive_plays)
    
    def _build_generic_tree(self, plays_tree, data):
        """Build generic hierarchical tree for unknown sports"""
        # Group by period only
        period_groups = {}
        for play in data:
            period_info = play.get("period", {})
            period_display = period_info.get("displayValue", "Unknown Period")
            
            if period_display not in period_groups:
                period_groups[period_display] = []
            period_groups[period_display].append(play)
        
        # Build simple tree
        for period_display in sorted(period_groups.keys()):
            period_item = QTreeWidgetItem([period_display])
            period_item.setExpanded(True)
            plays_tree.addTopLevelItem(period_item)
            
            for play in period_groups[period_display]:
                play_text = play.get("text", "Unknown play")
                play_item = QTreeWidgetItem([play_text])
                period_item.addChild(play_item)
    
    def _add_baseball_plays_to_tree_group(self, parent_item, plays):
        """Add plays to a tree group, organizing by at-bat with result as main node"""
        # Filter out transition plays (inning markers, etc.)
        meaningful_plays = []
        for play in plays:
            play_text = play.get("text", "")
            
            # Skip inning transition markers and empty plays
            if (play_text.startswith("Top of the") or 
                play_text.startswith("Bottom of the") or 
                play_text.startswith("End of the") or
                play_text.startswith("Middle of the") or
                not play_text.strip()):
                continue
                
            meaningful_plays.append(play)
        
        # Group plays by at-bat
        at_bats = []
        current_at_bat = None
        
        for play in meaningful_plays:
            play_text = play.get("text", "")
            
            # Check if this is a batter announcement (start of new at-bat)
            if " pitches to " in play_text:
                # End previous at-bat if exists
                if current_at_bat:
                    at_bats.append(current_at_bat)
                
                # Start new at-bat
                parts = play_text.split(" pitches to ")
                if len(parts) >= 2:
                    batter_name = parts[1].strip()
                    current_at_bat = {
                        "batter": batter_name,
                        "plays": [],
                        "result": None,
                        "scoring": False
                    }
                continue
            
            # Add play to current at-bat
            if current_at_bat:
                current_at_bat["plays"].append(play)
                
                # Check if this is the result play (final outcome)
                # Look for player name in the play text to identify result plays
                batter_name = current_at_bat["batter"]
                name_words = batter_name.split()
                
                # Check if any part of the player's name appears in the play text
                name_found_in_play = any(name_part.lower() in play_text.lower() 
                                       for name_part in name_words if len(name_part) > 2)
                
                if name_found_in_play or any(outcome in play_text.lower() for outcome in 
                       ["struck out", "grounded out", "flied out", "popped out", "lined out", 
                        "fouled out", "reached on error", "singled", "doubled", "tripled", "homered",
                        "walked", "hit by pitch", "reached on fielder's choice", "reached on",
                        "grounded into", "flied into", "popped into", "lined into", "single to", "double to"]):
                    current_at_bat["result"] = play_text
                    if play.get("scoringPlay", False):
                        current_at_bat["scoring"] = True
                        current_at_bat["score"] = f"({play.get('awayScore', 0)}-{play.get('homeScore', 0)})"
                    
                    # End this at-bat
                    at_bats.append(current_at_bat)
                    current_at_bat = None
        
        # Add any remaining at-bat
        if current_at_bat:
            # If no clear result, use last play as result
            if current_at_bat["plays"] and not current_at_bat["result"]:
                last_play = current_at_bat["plays"][-1]
                current_at_bat["result"] = last_play.get("text", "At-bat in progress")
            at_bats.append(current_at_bat)
        
        # Create tree nodes for each at-bat
        for at_bat in at_bats:
            if not at_bat["batter"] or not at_bat["result"]:
                continue
                
            # Create main node with batter name and result
            result_text = at_bat["result"]
            if at_bat["scoring"]:
                main_text = f"⚾ {at_bat['batter']}: {result_text} {at_bat.get('score', '')}"
            else:
                main_text = f"{at_bat['batter']}: {result_text}"
            
            at_bat_item = QTreeWidgetItem([main_text])
            at_bat_item.setExpanded(False)  # Collapsed by default
            
            # Highlight scoring at-bats
            if at_bat["scoring"]:
                at_bat_item.setBackground(0, QColor(255, 255, 150))  # Light yellow
            
            parent_item.addChild(at_bat_item)
            
            # Add pitch-by-pitch details as children (excluding the result play)
            pitch_count = 0
            for play in at_bat["plays"]:
                play_text = play.get("text", "")
                
                # Skip the result play since it's already in the main node
                if play_text == at_bat["result"]:
                    continue
                
                # Add pitch details
                if "Pitch" in play_text or any(pitch_type in play_text.lower() for pitch_type in 
                                             ["ball", "strike", "foul", "looking", "swinging"]):
                    pitch_count += 1
                    
                    # Extract additional pitch details if available
                    enhanced_text = play_text
                    velocity = play.get("pitchVelocity")
                    pitch_type = play.get("pitchType", {})
                    pitch_type_text = pitch_type.get("text", "") if isinstance(pitch_type, dict) else ""
                    
                    # Add velocity and pitch type if available
                    if velocity and pitch_type_text:
                        enhanced_text = f"{play_text} ({velocity} mph {pitch_type_text})"
                    elif velocity:
                        enhanced_text = f"{play_text} ({velocity} mph)"
                    elif pitch_type_text:
                        enhanced_text = f"{play_text} ({pitch_type_text})"
                    
                    pitch_item = QTreeWidgetItem([f"  {enhanced_text}"])
                    at_bat_item.addChild(pitch_item)
                else:
                    # Other play details (substitutions, etc.)
                    detail_item = QTreeWidgetItem([f"  {play_text}"])
                    at_bat_item.addChild(detail_item)

    def _determine_drive_result(self, drive_plays):
        """Determine the result of an NFL drive"""
        if not drive_plays:
            return "No plays"
        
        last_play = drive_plays[-1]
        play_text = last_play.get("text", "").lower()
        
        # Check for common drive outcomes
        if "touchdown" in play_text:
            return "Touchdown"
        elif "field goal" in play_text:
            return "Field Goal"
        elif "punt" in play_text:
            return "Punt"
        elif "turnover" in play_text or "interception" in play_text or "fumble" in play_text:
            return "Turnover"
        elif "safety" in play_text:
            return "Safety"
        elif any(end_indicator in play_text for end_indicator in ["end of quarter", "end of half", "end of game"]):
            return "End of Period"
        else:
            return f"{len(drive_plays)} plays"
    
    def _add_football_plays_to_drive(self, parent_item, plays):
        """Add NFL plays to a drive, organizing by meaningful sequences"""
        for play in plays:
            play_text = play.get("text", "Unknown play")
            
            # Extract down and distance info if available
            down = play.get("down")
            distance = play.get("distance")
            yard_line = play.get("yardLine")
            
            # Enhance play text with context
            enhanced_text = play_text
            if down and distance:
                enhanced_text = f"{down} & {distance}: {play_text}"
            
            if yard_line:
                enhanced_text = f"{enhanced_text} (at {yard_line})"
            
            # Create play item
            play_item = QTreeWidgetItem([enhanced_text])
            
            # Highlight scoring plays
            if play.get("scoringPlay", False):
                play_item.setBackground(0, QColor(255, 255, 150))  # Light yellow
                away_score = play.get("awayScore", 0)
                home_score = play.get("homeScore", 0)
                play_item.setText(0, f"🏈 {enhanced_text} ({away_score}-{home_score})")
            
            parent_item.addChild(play_item)

    def _export_game_log(self):
        """Export complete game log as HTML file"""
        try:
            if not hasattr(self, 'current_plays_data') or not self.current_plays_data:
                QMessageBox.warning(self, "Export Error", "No play data available to export.")
                return
            
            # Generate filename with game information
            filename = self._generate_export_filename()
            
            # Generate HTML content
            html_content = self._generate_game_log_html()
            
            # Save to file in the application directory
            app_dir = os.getcwd()  # Current working directory where app was launched
            file_path = os.path.join(app_dir, filename)
            
            with open(file_path, 'w', encoding='utf-8') as f:
                f.write(html_content)
            
            # Show success message
            QMessageBox.information(
                self,
                "Export Complete",
                f"Game log exported successfully!\n\nFile saved as:\n{filename}\n\nLocation: {app_dir}"
            )
            
        except Exception as e:
            QMessageBox.critical(self, "Export Error", f"Failed to export game log:\n{str(e)}")
    
    def _generate_export_filename(self):
        """Generate a unique filename for the exported game log"""
        from datetime import datetime
        
        # Get current date for the filename
        current_date = datetime.now().strftime("%Y%m%d")
        
        # Try to extract team information for a meaningful filename
        game_info = ""
        team_names = self._extract_team_nicknames()
        
        if team_names:
            away_team, home_team = team_names
            game_info = f"{away_team}_vs_{home_team}"
        elif hasattr(self, 'game_id') and self.game_id:
            game_info = f"game_{self.game_id}"
        
        # Fallback to league if no specific game info
        if not game_info:
            league = getattr(self, 'league', 'UNKNOWN').upper()
            game_info = f"{league}_game"
        
        # Create filename
        filename = f"game_log_{game_info}_{current_date}.html"
        
        # Sanitize filename (remove/replace invalid characters)
        invalid_chars = '<>:"/\\|?*'
        for char in invalid_chars:
            filename = filename.replace(char, '_')
        
        return filename
    
    def _extract_team_nicknames(self):
        """Extract team nicknames from game data"""
        try:
            # Try to get team info from the stored raw details
            if hasattr(self, 'current_raw_details') and self.current_raw_details:
                details = self.current_raw_details
                if 'header' in details:
                    competitors = details['header'].get('competitions', [{}])[0].get('competitors', [])
                    if len(competitors) >= 2:
                        # Find away team (order=0) and home team (order=1)
                        away_team = None
                        home_team = None
                        for competitor in competitors:
                            if competitor.get('homeAway') == 'away':
                                away_team = competitor['team']['name']  # e.g., "Athletics", "Brewers"
                            elif competitor.get('homeAway') == 'home':
                                home_team = competitor['team']['name']  # e.g., "Nationals", "Yankees"
                        
                        if away_team and home_team:
                            return away_team, home_team
                        
                        # Fallback to order-based extraction
                        if len(competitors) >= 2:
                            away_team = competitors[0]['team']['name']
                            home_team = competitors[1]['team']['name']
                            return away_team, home_team
            
            # Fallback: try to extract from plays data
            if hasattr(self, 'current_plays_data') and self.current_plays_data:
                # Look for team info in the first play
                first_play = self.current_plays_data[0]
                if 'homeTeam' in first_play and 'awayTeam' in first_play:
                    away_team = first_play['awayTeam'].get('name', first_play['awayTeam'].get('abbreviation', 'AWAY'))
                    home_team = first_play['homeTeam'].get('name', first_play['homeTeam'].get('abbreviation', 'HOME'))
                    return away_team, home_team
        except Exception:
            pass
        
        return None
    
    def _generate_game_log_html(self):
        """Generate HTML content for the complete game log"""
        sport_type = self._detect_sport_type(self.current_plays_data)
        
        # Generate better title with team names
        title = f"Exported Game Log - {sport_type}"
        team_names = self._extract_team_nicknames()
        if team_names:
            away_team, home_team = team_names
            title = f"Exported Game Log - {sport_type} - {away_team} vs {home_team}"
        
        html = f"""<!DOCTYPE html>
<html lang="en">
<head>
    <meta charset="UTF-8">
    <meta name="viewport" content="width=device-width, initial-scale=1.0">
    <title>{title}</title>
    <style>
        body {{
            font-family: Arial, sans-serif;
            margin: 20px;
            line-height: 1.6;
        }}
        .header {{
            background-color: #f4f4f4;
            padding: 15px;
            border-radius: 5px;
            margin-bottom: 20px;
        }}
        .period {{
            margin: 20px 0;
            border: 1px solid #ddd;
            border-radius: 5px;
        }}
        .period-header {{
            background-color: #e9e9e9;
            padding: 10px;
            font-weight: bold;
            font-size: 18px;
        }}
        .half-section {{
            margin: 10px;
        }}
        .half-header {{
            background-color: #f9f9f9;
            padding: 8px;
            font-weight: bold;
            border-left: 4px solid #007cba;
            margin: 10px 0 5px 0;
        }}
        .at-bat {{
            margin: 10px 0;
            padding: 8px;
            border-left: 3px solid #ccc;
            background-color: #fafafa;
        }}
        .at-bat.scoring {{
            border-left-color: #ff6b35;
            background-color: #fff5f0;
        }}
        .at-bat-list {{
            list-style-type: none;
            padding-left: 0;
            margin: 10px 0;
        }}
        .at-bat-item {{
            margin: 10px 0;
            padding: 8px;
            border-left: 3px solid #ccc;
            background-color: #fafafa;
        }}
        .at-bat-item.scoring {{
            border-left-color: #ff6b35;
            background-color: #fff5f0;
        }}
        .at-bat-header {{
            font-weight: bold;
            margin-bottom: 5px;
        }}
        .at-bat-title {{
            font-size: 18px;
            font-weight: bold;
            margin: 10px 0 8px 0;
            color: #333;
        }}
        .at-bat-title.scoring {{
            color: #ff6b35;
        }}
        .pitch-list {{
            list-style-type: disc;
            margin: 8px 0;
            padding-left: 25px;
        }}
        .pitch-item {{
            color: #666;
            margin: 3px 0;
            font-size: 14px;
        }}
        .at-bat-result {{
            font-style: italic;
            color: #333;
            margin-top: 8px;
            font-weight: bold;
            border-top: 1px solid #ddd;
            padding-top: 5px;
        }}
        .pitch {{
            margin: 3px 0 3px 20px;
            color: #666;
            font-size: 14px;
        }}
        .drive {{
            margin: 10px;
            padding: 8px;
            border: 1px solid #ddd;
            border-radius: 3px;
        }}
        .drive-header {{
            font-weight: bold;
            color: #333;
            margin-bottom: 5px;
        }}
        .play {{
            margin: 3px 0 3px 15px;
            padding: 3px;
        }}
        .play.scoring {{
            background-color: #fff5f0;
            font-weight: bold;
        }}
        .export-info {{
            margin-top: 30px;
            padding: 10px;
            background-color: #f0f0f0;
            border-radius: 3px;
            font-size: 12px;
            color: #666;
        }}
    </style>
</head>
<body>
    <div class="header">
        <h1>{title}</h1>
        <p><strong>Total Plays:</strong> {len(self.current_plays_data)}</p>
        <p><strong>Export Date:</strong> {datetime.now().strftime("%Y-%m-%d %H:%M:%S")}</p>
    </div>
"""
        
        if sport_type == "MLB":
            html += self._generate_baseball_html()
        elif sport_type == "NFL":
            html += self._generate_football_html()
        else:
            html += self._generate_generic_html()
        
        html += f"""
    <div class="export-info">
        <p>This game log was exported from the Sports Scores application.</p>
        <p>Generated on {datetime.now().strftime("%Y-%m-%d at %H:%M:%S")}</p>
    </div>
</body>
</html>"""
        
        return html
    
    def _generate_baseball_html(self):
        """Generate HTML for baseball game log"""
        # Group plays by inning (similar to tree structure)
        inning_groups = {}
        for play in self.current_plays_data:
            period_info = play.get("period", {})
            period_display = period_info.get("displayValue", f"Period {period_info.get('number', 0)}")
            period_type = period_info.get("type", "Unknown").lower()
            
            if period_display not in inning_groups:
                inning_groups[period_display] = {"top": [], "bottom": []}
            
            if period_type == "top":
                inning_groups[period_display]["top"].append(play)
            elif period_type == "bottom":
                inning_groups[period_display]["bottom"].append(play)
            else:
                inning_groups[period_display]["top"].append(play)
        
        html = ""
        for period_display in sorted(inning_groups.keys(), key=lambda x: int(x.split()[0][:-2]) if x.split()[0][:-2].isdigit() else 0):
            period_data = inning_groups[period_display]
            
            html += f'<div class="period">'
            html += f'<div class="period-header">{period_display}</div>'
            
            # Top half
            if period_data["top"]:
                inning_num = period_display.split()[0]
                html += f'<div class="half-section">'
                html += f'<div class="half-header">Top of the {inning_num}</div>'
                html += self._generate_baseball_at_bats_html_with_lists(period_data["top"])
                html += '</div>'
            
            # Bottom half
            if period_data["bottom"]:
                inning_num = period_display.split()[0]
                html += f'<div class="half-section">'
                html += f'<div class="half-header">Bottom of the {inning_num}</div>'
                html += self._generate_baseball_at_bats_html_with_lists(period_data["bottom"])
                html += '</div>'
            
            html += '</div>'
        
        return html
    
    def _generate_baseball_at_bats_html_with_lists(self, plays):
        """Generate HTML for baseball at-bats using proper list structure"""
        # Group plays into at-bats with better logic
        at_bats = []
        current_at_bat = None
        
        for play in plays:
            play_type = play.get("type", {}).get("type", "")
            play_text = play.get("text", "")
            at_bat_id = play.get("atBatId")
            
            # Skip only true inning management plays
            if play_type in ["start-inning", "end-inning"] and "inning" in play_text.lower():
                continue
            
            # Start new at-bat or continue existing one
            if current_at_bat is None or (at_bat_id and current_at_bat["id"] != at_bat_id):
                if current_at_bat:
                    at_bats.append(current_at_bat)
                
                # Extract batter name from participants
                batter_name = "Unknown"
                participants = play.get("participants", [])
                for participant in participants:
                    if participant.get("type") == "batter":
                        athlete = participant.get("athlete", {})
                        batter_name = athlete.get("shortName") or athlete.get("displayName") or "Unknown"
                        break
                
                # If we still don't have a name, try the play text
                if batter_name == "Unknown" and play_text:
                    # Try to extract name from play text patterns
                    if " to " in play_text:
                        parts = play_text.split(" to ")
                        if len(parts) > 0:
                            potential_name = parts[0].strip()
                            if len(potential_name.split()) <= 3:
                                batter_name = potential_name
                    elif " struck out" in play_text:
                        name_part = play_text.split(" struck out")[0].strip()
                        if len(name_part.split()) <= 3:
                            batter_name = name_part
                
                current_at_bat = {
                    "id": at_bat_id,
                    "batter": batter_name,
                    "result": "",
                    "plays": [],
                    "scoring": False,
                    "score": ""
                }
            
            current_at_bat["plays"].append(play)
            
            # Check for scoring play
            if play.get("scoringPlay", False):
                current_at_bat["scoring"] = True
                away_score = play.get("awayScore", 0)
                home_score = play.get("homeScore", 0)
                current_at_bat["score"] = f"({away_score}-{home_score})"
            
            # Look for at-bat result plays (less restrictive)
            if not current_at_bat["result"] and play_text:
                # If it's not just a pitch description, it might be a result
                if not any(pitch_word in play_text.lower() for pitch_word in 
                          ["pitch", "ball ", "strike ", "foul tip"]):
                    current_at_bat["result"] = play_text
        
        if current_at_bat:
            at_bats.append(current_at_bat)
        
        if not at_bats:
            return '<p>No at-bats in this half inning.</p>'
        
        html = '<ul class="at-bat-list">'
        
        for at_bat in at_bats:
            # Be less restrictive about showing at-bats
            if not at_bat["batter"] or at_bat["batter"] == "Unknown":
                # If no batter name, use the play text as a fallback
                if at_bat["plays"] and at_bat["plays"][0].get("text"):
                    at_bat["batter"] = "Play"
                else:
                    continue
            
            # Use the result or fall back to the most meaningful play
            result_text = at_bat["result"]
            if not result_text and at_bat["plays"]:
                # Find the most meaningful play (not just pitch descriptions)
                for play in reversed(at_bat["plays"]):  # Start from the end
                    text = play.get("text", "")
                    if text and not any(pitch_word in text.lower() for pitch_word in 
                                      ["pitch ", "ball ", "strike ", "foul tip"]):
                        result_text = text
                        break
                
                # If still no result, use the last play
                if not result_text:
                    result_text = at_bat["plays"][-1].get("text", "")
            
            if not result_text:
                continue
                
            scoring_class = "scoring" if at_bat["scoring"] else ""
            score_text = f" {at_bat['score']}" if at_bat["scoring"] else ""
            
            html += f'<li class="at-bat-item {scoring_class}">'
            html += f'<h2 class="at-bat-title {scoring_class}">{at_bat["batter"]}: {result_text}{score_text}</h2>'
            
            # Add pitch details as a nested list
            pitch_plays = []
            for play in at_bat["plays"]:
                play_text = play.get("text", "")
                
                # Skip the result play and include pitch-related plays
                if play_text != result_text and any(pitch_keyword in play_text.lower() for pitch_keyword in 
                       ["ball", "strike", "foul", "looking", "swinging", "pitch"]):
                    
                    # Extract additional pitch details if available (same logic as tree view)
                    enhanced_text = play_text
                    velocity = play.get("pitchVelocity")
                    pitch_type = play.get("pitchType", {})
                    pitch_type_text = pitch_type.get("text", "") if isinstance(pitch_type, dict) else ""
                    
                    # Add velocity and pitch type if available
                    if velocity and pitch_type_text:
                        enhanced_text = f"{play_text} ({velocity} mph {pitch_type_text})"
                    elif velocity:
                        enhanced_text = f"{play_text} ({velocity} mph)"
                    elif pitch_type_text:
                        enhanced_text = f"{play_text} ({pitch_type_text})"
                    
                    pitch_plays.append(enhanced_text)
            
            if pitch_plays:
                html += '<ul class="pitch-list">'
                for pitch_text in pitch_plays:
                    html += f'<li class="pitch-item">{pitch_text}</li>'
                html += '</ul>'
            
            # Repeat the result at the end for better flow
            html += f'<div class="at-bat-result">Result: {result_text}{score_text}</div>'
            
            html += '</li>'
        
        html += '</ul>'
        return html
    
    def _generate_baseball_at_bats_html(self, plays):
        """Generate HTML for baseball at-bats"""
        # Group plays into at-bats with better logic
        at_bats = []
        current_at_bat = None
        
        for play in plays:
            play_type = play.get("type", {}).get("type", "")
            play_text = play.get("text", "")
            at_bat_id = play.get("atBatId")
            
            # Skip only true inning management plays
            if play_type in ["start-inning", "end-inning"] and "inning" in play_text.lower():
                continue
            
            # Start new at-bat or continue existing one
            if current_at_bat is None or (at_bat_id and current_at_bat["id"] != at_bat_id):
                if current_at_bat:
                    at_bats.append(current_at_bat)
                
                # Extract batter name from participants
                batter_name = "Unknown"
                participants = play.get("participants", [])
                for participant in participants:
                    if participant.get("type") == "batter":
                        athlete = participant.get("athlete", {})
                        batter_name = athlete.get("shortName") or athlete.get("displayName") or "Unknown"
                        break
                
                # If we still don't have a name, try the play text
                if batter_name == "Unknown" and play_text:
                    # Try to extract name from play text patterns
                    if " to " in play_text:
                        # Pattern: "John Smith to first base"
                        parts = play_text.split(" to ")
                        if len(parts) > 0:
                            potential_name = parts[0].strip()
                            if len(potential_name.split()) <= 3:  # Reasonable name length
                                batter_name = potential_name
                    elif " struck out" in play_text:
                        # Pattern: "Smith struck out swinging"
                        name_part = play_text.split(" struck out")[0].strip()
                        if len(name_part.split()) <= 3:
                            batter_name = name_part
                
                current_at_bat = {
                    "id": at_bat_id,
                    "batter": batter_name,
                    "result": "",
                    "plays": [],
                    "scoring": False,
                    "score": ""
                }
            
            current_at_bat["plays"].append(play)
            
            # Check for scoring play
            if play.get("scoringPlay", False):
                current_at_bat["scoring"] = True
                away_score = play.get("awayScore", 0)
                home_score = play.get("homeScore", 0)
                current_at_bat["score"] = f"({away_score}-{home_score})"
            
            # Look for at-bat result plays (less restrictive)
            if not current_at_bat["result"] and play_text:
                # If it's not just a pitch description, it might be a result
                if not any(pitch_word in play_text.lower() for pitch_word in 
                          ["pitch", "ball ", "strike ", "foul tip"]):
                    current_at_bat["result"] = play_text
        
        if current_at_bat:
            at_bats.append(current_at_bat)
        
        html = ""
        for at_bat in at_bats:
            # Be less restrictive about showing at-bats
            if not at_bat["batter"] or at_bat["batter"] == "Unknown":
                # If no batter name, use the play text as a fallback
                if at_bat["plays"] and at_bat["plays"][0].get("text"):
                    at_bat["batter"] = "Play"
                else:
                    continue
            
            # Use the result or fall back to the most meaningful play
            result_text = at_bat["result"]
            if not result_text and at_bat["plays"]:
                # Find the most meaningful play (not just pitch descriptions)
                for play in reversed(at_bat["plays"]):  # Start from the end
                    text = play.get("text", "")
                    if text and not any(pitch_word in text.lower() for pitch_word in 
                                      ["pitch ", "ball ", "strike ", "foul tip"]):
                        result_text = text
                        break
                
                # If still no result, use the last play
                if not result_text:
                    result_text = at_bat["plays"][-1].get("text", "")
            
            if not result_text:
                continue
                
            scoring_class = "scoring" if at_bat["scoring"] else ""
            score_text = f" {at_bat['score']}" if at_bat["scoring"] else ""
            
            html += f'<div class="at-bat {scoring_class}">'
            html += f'<strong>{at_bat["batter"]}: {result_text}{score_text}</strong>'
            
            # Add pitch details (but filter out the result play to avoid duplication)
            for play in at_bat["plays"]:
                play_text = play.get("text", "")
                
                # Skip the result play and include pitch-related plays
                if play_text != result_text and any(pitch_keyword in play_text.lower() for pitch_keyword in 
                       ["ball", "strike", "foul", "looking", "swinging", "pitch"]):
                    html += f'<div class="pitch">{play_text}</div>'
            
            html += '</div>'
        
        return html
    
    def _generate_football_html(self):
        """Generate HTML for football game log"""
        # Group by quarter and drive
        quarter_groups = {}
        
        for play in self.current_plays_data:
            period_info = play.get("period", {})
            period_display = period_info.get("displayValue", f"{period_info.get('number', 1)}Q")
            
            drive_number = play.get("driveNumber", "Unknown")
            drive_team = play.get("team", {}).get("id", "Unknown")
            
            if period_display not in quarter_groups:
                quarter_groups[period_display] = {}
            
            drive_key = f"Drive {drive_number} (Team {drive_team})"
            if drive_key not in quarter_groups[period_display]:
                quarter_groups[period_display][drive_key] = []
            
            quarter_groups[period_display][drive_key].append(play)
        
        html = ""
        for period_display in sorted(quarter_groups.keys()):
            html += f'<div class="period">'
            html += f'<div class="period-header">{period_display}</div>'
            
            for drive_key, drive_plays in quarter_groups[period_display].items():
                html += f'<div class="drive">'
                html += f'<div class="drive-header">{drive_key}</div>'
                
                for play in drive_plays:
                    scoring_class = "scoring" if play.get("scoringPlay", False) else ""
                    play_text = play.get("text", "")
                    
                    if play.get("scoringPlay", False):
                        away_score = play.get("awayScore", 0)
                        home_score = play.get("homeScore", 0)
                        play_text = f"🏈 {play_text} ({away_score}-{home_score})"
                    
                    html += f'<div class="play {scoring_class}">{play_text}</div>'
                
                html += '</div>'
            
            html += '</div>'
        
        return html
    
    def _generate_generic_html(self):
        """Generate HTML for generic sport game log"""
        html = '<div class="period">'
        html += '<div class="period-header">All Plays</div>'
        
        for i, play in enumerate(self.current_plays_data, 1):
            play_text = play.get("text", f"Play {i}")
            html += f'<div class="play">{play_text}</div>'
        
        html += '</div>'
        return html

    def _add_injuries_list_to_layout(self, layout, data):
        """Add injuries list to layout using accessible table"""
        if not data:
            layout.addWidget(QLabel("No injury data available."))
            return
        
        # Create accessible injury table
        injury_table = InjuryTable(parent=self, title="Injury Report")
        injury_table.setColumnCount(len(INJURY_HEADERS))
        injury_table.setHorizontalHeaderLabels(INJURY_HEADERS)
        
        # Populate with injury data using the specialized method
        injury_table.populate_injury_data(data, set_focus=True)
        
        # Configure table appearance
        header = injury_table.horizontalHeader()
        header.setSectionResizeMode(QHeaderView.ResizeMode.ResizeToContents)
        header.setSectionResizeMode(0, QHeaderView.ResizeMode.Stretch)  # Player name stretches
        header.setSectionResizeMode(2, QHeaderView.ResizeMode.Stretch)  # Team name stretches
        
        layout.addWidget(injury_table)
    
    def _add_officials_list_to_layout(self, layout, data):
        """Add officials list to layout"""
        if not data:
            layout.addWidget(QLabel("No officials data available."))
            return
        
        # Create a clean list widget for officials
        officials_list = QListWidget()
        officials_list.setAccessibleName("Officials List")
        officials_list.setAccessibleDescription("List of game officials and their positions")
        
        for official in data:
            name = official.get('displayName', 'Unknown Official')
            position_info = official.get('position', {})
            position = position_info.get('displayName', 'Unknown Position')
            order = official.get('order', 0)
            
            # Create formatted display text
            list_item = f"{order}. {name} - {position}"
            officials_list.addItem(list_item)
        
        layout.addWidget(officials_list)
    
    def _add_news_list_to_layout(self, layout, data):
        """Add news list to layout"""
        if not data:
            layout.addWidget(QLabel("No news data available."))
            return
        
        # Handle different news data formats
        news_articles = data
        if isinstance(data, dict) and "articles" in data:
            news_articles = data["articles"]
        
        if not news_articles:
            layout.addWidget(QLabel("No news articles available."))
            return
        
        # Create list widget for news headlines (consistent with other views)
        news_list = QListWidget()
        news_list.setAccessibleName("News Headlines List")
        news_list.setAccessibleDescription("List of news headlines - Enter or double-click opens in browser")
        
        # Add just the headlines as list items (consistent formatting)
        for news_item in news_articles:
            news_data = NewsData(news_item)
            # Get just the headline for consistent list display
            headline = news_data.headline if hasattr(news_data, 'headline') else news_data.get_display_text()
            
            item = QListWidgetItem(headline)
            item.setData(Qt.ItemDataRole.UserRole, news_data)
            news_list.addItem(item)
        
        # Connect activation (Enter key or double-click) to open in browser
        def open_news_item(item):
            news_data = item.data(Qt.ItemDataRole.UserRole)
            if isinstance(news_data, NewsData) and news_data.has_web_url():
                webbrowser.open(news_data.web_url)
            else:
                QMessageBox.information(self, "No Link", "No web link available for this story.")
        
        news_list.itemActivated.connect(open_news_item)
        news_list.itemDoubleClicked.connect(open_news_item)
        
        layout.addWidget(QLabel("News Headlines (Enter or double-click to open in browser):"))
        layout.addWidget(news_list)

class StandingsDetailDialog(QDialog):
    """Dialog for displaying team standings from game details with keyboard navigation"""
    
    def __init__(self, standings_data: List, league: str, parent=None):
        super().__init__(parent)
        self.standings_data = StandingsData(standings_data)
        self.league = league
        self.setWindowTitle(f"{league} Standings Details")
        self.resize(STANDINGS_DIALOG_WIDTH, STANDINGS_DIALOG_HEIGHT)
        
        self.tab_widget: QTabWidget | None = None
        self.single_table: StandingsTable | None = None
        
        self.setup_ui()
    
    def setup_ui(self):
        layout = QVBoxLayout()
        
        if not self.standings_data.teams:
            layout.addWidget(QLabel(f"No standings data available for {self.league}."))
        else:
            has_divisions = len(self.standings_data.divisions) > 1 or any(
                div != "League" for div in self.standings_data.divisions.keys()
            )
            if has_divisions and self.league == "MLB":
                self._build_division_tabs(layout)
            else:
                self.single_table = self._create_single_standings_table(self.standings_data.teams)
                layout.addWidget(QLabel(f"Current {self.league} Standings:"))
                layout.addWidget(self.single_table)
                self.single_table.setFocus()
        
        close_btn = QPushButton("Close")
        close_btn.clicked.connect(self.accept)
        layout.addWidget(close_btn)
        self.setLayout(layout)
    
    def _build_division_tabs(self, layout: QVBoxLayout):
        self.tab_widget = QTabWidget()
        division_order = ["AL East", "AL Central", "AL West", "NL East", "NL Central", "NL West", "League"]
        ordered: List[tuple[str, List[Dict]]] = []
        for name in division_order:
            if name in self.standings_data.divisions:
                ordered.append((name, self.standings_data.divisions[name]))
        for name, teams in self.standings_data.divisions.items():
            if name not in division_order:
                ordered.append((name, teams))
        for name, teams in ordered:
            if teams:
                tab = self._create_division_table(name, teams)
                self.tab_widget.addTab(tab, name)
        layout.addWidget(self.tab_widget)
        if self.tab_widget.count():
            first = self.tab_widget.widget(0)
            if hasattr(first, "table"):
                first.table.setFocus()  # type: ignore[attr-defined]
    
    def _create_division_table(self, division_name: str, teams: List[Dict]) -> QWidget:
        widget = QWidget()
        layout = QVBoxLayout()
        table = StandingsTable(parent=self, division_name=division_name)
        table.populate_standings(teams, set_focus=True)
        layout.addWidget(table)
        widget.setLayout(layout)
        widget.table = table  # type: ignore[attr-defined]
        return widget
    
    def _create_single_standings_table(self, teams: List[Dict]) -> StandingsTable:
        table = StandingsTable(parent=self)
        table.populate_standings(teams, set_focus=True)
        return table
    
    def _configure_table(self, table: QTableWidget):
        """Configure table appearance and behavior"""
        table.setEditTriggers(QTableWidget.EditTrigger.NoEditTriggers)
        table.setSelectionBehavior(QTableWidget.SelectionBehavior.SelectItems)  # Allow cell selection
        table.setAlternatingRowColors(True)
        table.verticalHeader().setVisible(False)
        table.setSelectionMode(QTableWidget.SelectionMode.SingleSelection)
        
        # Enable keyboard navigation
        table.setFocusPolicy(Qt.FocusPolicy.StrongFocus)
        table.setTabKeyNavigation(True)
        
        # Enable accessibility features
        table.setAccessibleName("Standings Table")
        table.setAccessibleDescription("Team standings with arrow key navigation. Use arrow keys to navigate cells, Tab to enter/exit table.")
        
        header = table.horizontalHeader()
        header.setSectionResizeMode(QHeaderView.ResizeMode.ResizeToContents)
        if table.columnCount() > 1:
            header.setSectionResizeMode(1, QHeaderView.ResizeMode.Stretch)  # Team name stretches

    def keyPressEvent(self, event):
        if event.key() == Qt.Key.Key_Escape:
            self.reject()
            return
        if self.tab_widget:
            if event.key() == Qt.Key.Key_F6:
                self.tab_widget.setFocus(); event.accept(); return
            if event.modifiers() == Qt.KeyboardModifier.ControlModifier:
                if event.key() == Qt.Key.Key_Tab:
                    i = (self.tab_widget.currentIndex() + 1) % self.tab_widget.count()
                    self.tab_widget.setCurrentIndex(i)
                    w = self.tab_widget.widget(i)
                    if hasattr(w, "table"):
                        w.table.setFocus()  # type: ignore[attr-defined]
                    event.accept(); return
                if event.key() == Qt.Key.Key_Backtab:
                    i = (self.tab_widget.currentIndex() - 1) % self.tab_widget.count()
                    self.tab_widget.setCurrentIndex(i)
                    w = self.tab_widget.widget(i)
                    if hasattr(w, "table"):
                        w.table.setFocus()  # type: ignore[attr-defined]
                    event.accept(); return
        super().keyPressEvent(event)

class KitchenSinkDialog(QDialog):
    """Dialog for displaying additional MLB data features not shown in main views"""
    
    def __init__(self, raw_game_data: Dict, parent=None):
        super().__init__(parent)
        self.raw_data = raw_game_data
        self.setWindowTitle("Kitchen Sink - Additional MLB Data")
        self.resize(1000, 700)
        
        self.tab_widget: QTabWidget | None = None
        self.setup_ui()
    
    def setup_ui(self):
        layout = QVBoxLayout()
        
        # Create tabs for different data types
        self.tab_widget = QTabWidget()
        
        # Add tabs for each available feature (only if data exists)
        self._add_rosters_tab()
        self._add_season_series_tab()
        self._add_articles_tab()
        self._add_betting_tab()
        self._add_picks_tab()
        self._add_win_probability_tab()
        self._add_videos_tab()
        
        layout.addWidget(self.tab_widget)
        
        # Close button
        close_btn = QPushButton("Close")
        close_btn.clicked.connect(self.accept)
        layout.addWidget(close_btn)
        
        self.setLayout(layout)
        
        # Set focus to first tab
        if self.tab_widget.count() > 0:
            self.tab_widget.setCurrentIndex(0)
            QTimer.singleShot(50, lambda: self.tab_widget.setFocus())
    
    def _add_rosters_tab(self):
        """Add rosters/lineups tab"""
        rosters_data = self.raw_data.get("rosters")
        if not rosters_data:
            return
            
        scroll_area = QScrollArea()
        content_widget = QWidget()
        layout = QVBoxLayout()
        
        layout.addWidget(QLabel("🧑‍🤝‍🧑 STARTING LINEUPS & ROSTERS"))
        
        if isinstance(rosters_data, list):
            for team_data in rosters_data:
                if isinstance(team_data, dict):
                    team_info = team_data.get("team", {})
                    team_name = team_info.get("displayName", "Unknown Team")
                    layout.addWidget(QLabel(f"\n{team_name}:"))
                    
                    roster = team_data.get("roster", [])
                    if roster:
                        table = AccessibleTable()
                        table.setColumnCount(4)
                        table.setHorizontalHeaderLabels(["Position", "Player", "Number", "Status"])
                        
                        table.setRowCount(len(roster))
                        for row, player in enumerate(roster):
                            position = player.get("position", {})
                            pos_name = position.get("displayName", "") if isinstance(position, dict) else str(position)
                            
                            athlete = player.get("athlete", {})
                            player_name = athlete.get("displayName", "") if isinstance(athlete, dict) else str(athlete)
                            jersey = athlete.get("jersey", "") if isinstance(athlete, dict) else ""
                            
                            status = player.get("status", "")
                            
                            table.setItem(row, 0, QTableWidgetItem(pos_name))
                            table.setItem(row, 1, QTableWidgetItem(player_name))
                            table.setItem(row, 2, QTableWidgetItem(str(jersey)))
                            table.setItem(row, 3, QTableWidgetItem(str(status)))
                        
                        table.resizeColumnsToContents()
                        layout.addWidget(table)
                    else:
                        layout.addWidget(QLabel("  No roster data available"))
        else:
            layout.addWidget(QLabel("No roster data available"))
        
        content_widget.setLayout(layout)
        scroll_area.setWidget(content_widget)
        scroll_area.setWidgetResizable(True)
        self.tab_widget.addTab(scroll_area, "Rosters")
    
    def _add_season_series_tab(self):
        """Add season series head-to-head tab"""
        series_data = self.raw_data.get("seasonseries")
        if not series_data:
            return
            
        widget = QWidget()
        layout = QVBoxLayout()
        
        layout.addWidget(QLabel("🗓️ SEASON SERIES (Head-to-Head Record)"))
        
        if isinstance(series_data, list):
            for series_item in series_data:
                if isinstance(series_item, dict):
                    summary = series_item.get("summary", "No series data available")
                    layout.addWidget(QLabel(f"\nSeries Summary: {summary}"))
                    
                    # Show individual games if available
                    events = series_item.get("events", [])
                    if events:
                        layout.addWidget(QLabel(f"\nGames in Series ({len(events)} total):"))
                        
                        table = AccessibleTable()
                        table.setColumnCount(4)
                        table.setHorizontalHeaderLabels(["Date", "Matchup", "Score", "Result"])
                        
                        table.setRowCount(len(events))
                        for row, event in enumerate(events):
                            date = event.get("date", "")
                            name = event.get("name", "")
                            score = event.get("shortName", "")
                            status = event.get("status", {})
                            completed = status.get("type", {}).get("completed", False) if isinstance(status, dict) else False
                            result = "Completed" if completed else "Scheduled"
                            
                            table.setItem(row, 0, QTableWidgetItem(date))
                            table.setItem(row, 1, QTableWidgetItem(name))
                            table.setItem(row, 2, QTableWidgetItem(score))
                            table.setItem(row, 3, QTableWidgetItem(result))
                        
                        table.resizeColumnsToContents()
                        layout.addWidget(table)
        else:
            layout.addWidget(QLabel("No season series data available"))
        
        widget.setLayout(layout)
        self.tab_widget.addTab(widget, "Season Series")
    
    def _add_win_probability_tab(self):
        """Add win probability tracking tab"""
        win_prob_data = self.raw_data.get("winprobability")
        if not win_prob_data or (isinstance(win_prob_data, list) and len(win_prob_data) == 0):
            return
            
        widget = QWidget()
        layout = QVBoxLayout()
        
        layout.addWidget(QLabel("📊 WIN PROBABILITY TRACKING"))
        
        if isinstance(win_prob_data, list) and win_prob_data:
            layout.addWidget(QLabel(f"\nTotal probability data points: {len(win_prob_data)}"))
            
            # Show current/final probability
            latest = win_prob_data[-1] if win_prob_data else {}
            home_prob = latest.get("homeWinPercentage", 0)
            away_prob = 100 - home_prob
            
            layout.addWidget(QLabel(f"Final/Current Probabilities:"))
            layout.addWidget(QLabel(f"  Home Team: {home_prob:.1f}%"))
            layout.addWidget(QLabel(f"  Away Team: {away_prob:.1f}%"))
            
            # Show probability changes over time (sample)
            if len(win_prob_data) > 5:
                layout.addWidget(QLabel(f"\nSample probability changes:"))
                
                table = AccessibleTable()
                table.setColumnCount(3)
                table.setHorizontalHeaderLabels(["Play", "Home Win %", "Away Win %"])
                
                # Show first 10 entries as sample
                sample_data = win_prob_data[:10]
                table.setRowCount(len(sample_data))
                
                for row, prob_point in enumerate(sample_data):
                    play_id = str(prob_point.get("playId", f"Play {row+1}"))
                    home_pct = f"{prob_point.get('homeWinPercentage', 0):.1f}%"
                    away_pct = f"{100 - prob_point.get('homeWinPercentage', 0):.1f}%"
                    
                    table.setItem(row, 0, QTableWidgetItem(play_id))
                    table.setItem(row, 1, QTableWidgetItem(home_pct))
                    table.setItem(row, 2, QTableWidgetItem(away_pct))
                
                table.resizeColumnsToContents()
                layout.addWidget(table)
        else:
            layout.addWidget(QLabel("No win probability data available"))
        
        widget.setLayout(layout)
        self.tab_widget.addTab(widget, "Win Probability")
    
    def _add_articles_tab(self):
        """Add game articles/recaps tab"""
        article_data = self.raw_data.get("article")
        if not article_data:
            return
            
        widget = QWidget()
        layout = QVBoxLayout()
        
        layout.addWidget(QLabel("📰 GAME ARTICLES & RECAPS"))
        
        # Handle both single article and multiple articles
        articles_list = []
        if isinstance(article_data, dict):
            # Single article
            articles_list = [article_data]
        elif isinstance(article_data, list):
            # Multiple articles
            articles_list = article_data
        
        if articles_list:
            # Create list widget for articles (consistent with news display)
            articles_list_widget = QListWidget()
            articles_list_widget.setAccessibleName("Game Articles List")
            articles_list_widget.setAccessibleDescription("List of game articles and recaps")
            
            # Add each article as a list item (just the headline)
            for article in articles_list:
                if isinstance(article, dict):
                    headline = article.get("headline", "No headline")
                    article_type = article.get("type", "")
                    
                    # Create clean headline display
                    display_text = headline
                    if article_type and article_type != "Unknown":
                        display_text = f"[{article_type}] {headline}"
                    
                    item = QListWidgetItem(display_text)
                    item.setData(Qt.ItemDataRole.UserRole, article)
                    articles_list_widget.addItem(item)
            
            # Connect activation to show full article details
            def show_article_details(item):
                article = item.data(Qt.ItemDataRole.UserRole)
                if isinstance(article, dict):
                    # Create a detailed view dialog
                    dialog = QDialog(self)
                    dialog.setWindowTitle("Article Details")
                    dialog.resize(600, 400)
                    
                    dialog_layout = QVBoxLayout()
                    
                    headline = article.get("headline", "No headline")
                    article_type = article.get("type", "Unknown")
                    description = article.get("description", "")
                    story = article.get("story", "")
                    
                    dialog_layout.addWidget(QLabel(f"Headline: {headline}"))
                    dialog_layout.addWidget(QLabel(f"Type: {article_type}"))
                    
                    if description:
                        dialog_layout.addWidget(QLabel("\nDescription:"))
                        desc_text = QTextEdit()
                        desc_text.setPlainText(description)
                        desc_text.setReadOnly(True)
                        desc_text.setMaximumHeight(100)
                        dialog_layout.addWidget(desc_text)
                    
                    if story:
                        dialog_layout.addWidget(QLabel("\nFull Article:"))
                        story_text = QTextEdit()
                        story_text.setPlainText(story)
                        story_text.setReadOnly(True)
                        dialog_layout.addWidget(story_text)
                    
                    close_btn = QPushButton("Close")
                    close_btn.clicked.connect(dialog.accept)
                    dialog_layout.addWidget(close_btn)
                    
                    dialog.setLayout(dialog_layout)
                    dialog.exec()
            
            articles_list_widget.itemActivated.connect(show_article_details)
            articles_list_widget.itemDoubleClicked.connect(show_article_details)
            
            layout.addWidget(QLabel("\nArticles (Enter or double-click to view details):"))
            layout.addWidget(articles_list_widget)
        else:
            layout.addWidget(QLabel("No article data available"))
        
        widget.setLayout(layout)
        self.tab_widget.addTab(widget, "Articles")
    
    def _add_videos_tab(self):
        """Add game videos/highlights tab"""
        videos_data = self.raw_data.get("videos")
        if not videos_data or (isinstance(videos_data, list) and len(videos_data) == 0):
            return
            
        widget = QWidget()
        layout = QVBoxLayout()
        
        layout.addWidget(QLabel("🎥 GAME HIGHLIGHTS & VIDEOS"))
        
        if isinstance(videos_data, list) and videos_data:
            layout.addWidget(QLabel(f"\nAvailable videos: {len(videos_data)}"))
            
            table = AccessibleTable()
            table.setColumnCount(4)
            table.setHorizontalHeaderLabels(["Title", "Description", "Duration", "Keywords"])
            
            table.setRowCount(len(videos_data))
            for row, video in enumerate(videos_data):
                title = video.get("headline", video.get("title", ""))
                description = video.get("description", "")
                duration = f"{video.get('duration', 0)} seconds"
                keywords = ", ".join(video.get("keywords", []))
                
                table.setItem(row, 0, QTableWidgetItem(title))
                table.setItem(row, 1, QTableWidgetItem(description))
                table.setItem(row, 2, QTableWidgetItem(duration))
                table.setItem(row, 3, QTableWidgetItem(keywords))
            
            table.resizeColumnsToContents()
            layout.addWidget(table)
        else:
            layout.addWidget(QLabel("No video data available"))
        
        widget.setLayout(layout)
        self.tab_widget.addTab(widget, "Videos")
    
    def _add_betting_tab(self):
        """Add against the spread betting performance tab"""
        ats_data = self.raw_data.get("againstTheSpread")
        if not ats_data:
            return
            
        widget = QWidget()
        layout = QVBoxLayout()
        
        layout.addWidget(QLabel("🎰 AGAINST THE SPREAD PERFORMANCE"))
        
        if isinstance(ats_data, list):
            for team_data in ats_data:
                if isinstance(team_data, dict):
                    team_name = team_data.get("displayName", "Unknown Team")
                    record = team_data.get("record", "No record")
                    
                    layout.addWidget(QLabel(f"\n{team_name}:"))
                    layout.addWidget(QLabel(f"  ATS Record: {record}"))
        else:
            layout.addWidget(QLabel("No betting performance data available"))
        
        widget.setLayout(layout)
        self.tab_widget.addTab(widget, "Betting ATS")
    
    def _add_picks_tab(self):
        """Add expert picks and predictions tab"""
        picks_data = self.raw_data.get("pickcenter")
        if not picks_data:
            return
            
        widget = QWidget()
        layout = QVBoxLayout()
        
        layout.addWidget(QLabel("🎯 EXPERT PICKS & PREDICTIONS"))
        
        if isinstance(picks_data, list) and picks_data:
            for pick_item in picks_data:
                if isinstance(pick_item, dict):
                    provider = pick_item.get("provider", {}).get("name", "Unknown")
                    details = pick_item.get("details", "")
                    spread = pick_item.get("spread", "")
                    over_under = pick_item.get("overUnder", "")
                    
                    layout.addWidget(QLabel(f"\nProvider: {provider}"))
                    if details:
                        layout.addWidget(QLabel(f"Pick Details: {details}"))
                    if spread:
                        layout.addWidget(QLabel(f"Spread: {spread}"))
                    if over_under:
                        layout.addWidget(QLabel(f"Over/Under: {over_under}"))
        else:
            layout.addWidget(QLabel("No expert picks data available"))
        
        widget.setLayout(layout)
        self.tab_widget.addTab(widget, "Expert Picks")
    
    def keyPressEvent(self, event):
        """Handle F6 for tab navigation and Escape to close"""
        if event.key() == Qt.Key.Key_Escape:
            self.reject()
            return
        elif event.key() == Qt.Key.Key_F6 and self.tab_widget:
            current_tab = self.tab_widget.currentIndex()
            next_tab = (current_tab + 1) % self.tab_widget.count()
            self.tab_widget.setCurrentIndex(next_tab)
            self.tab_widget.setFocus()
            event.accept()
            return
        super().keyPressEvent(event)

class NewsDialog(QDialog):
    """Dialog for displaying news headlines"""
    
    def __init__(self, news_headlines: List, league: str, parent=None):
        super().__init__(parent)
        self.news_headlines = news_headlines
        self.league = league
        self.setWindowTitle(f"News Headlines - {league}")
        self.resize(NEWS_DIALOG_WIDTH, NEWS_DIALOG_HEIGHT)
        self.setup_ui()
    
    def setup_ui(self):
        layout = QVBoxLayout()
        if not self.news_headlines:
            layout.addWidget(QLabel("No news headlines available for this league."))
            close_btn = QPushButton("Close")
            close_btn.clicked.connect(self.accept)
            layout.addWidget(close_btn)
            self.setLayout(layout)
            return
        
        self.news_list = QListWidget()
        self.news_list.setAccessibleName("News Headlines List")
        self.news_list.setAccessibleDescription("List of news headlines - Enter or double-click opens in browser")
        
        # Display headlines as consistent list items
        for item in self.news_headlines:
            news = NewsData(item)
            # Get just the headline for consistent display
            headline = news.headline if hasattr(news, 'headline') else news.get_display_text()
            list_item = QListWidgetItem(headline)
            list_item.setData(Qt.ItemDataRole.UserRole, news)
            self.news_list.addItem(list_item)
        
        self.news_list.itemActivated.connect(self._open_news_story)
        self.news_list.itemDoubleClicked.connect(self._open_news_story)
        
        layout.addWidget(QLabel("Press Enter or double-click a headline to open in your browser:"))
        layout.addWidget(self.news_list)
        
        btn_row = QHBoxLayout()
        open_btn = QPushButton("Open Selected")
        open_btn.clicked.connect(lambda: self._open_selected_news_story())
        btn_row.addWidget(open_btn)
        close_btn = QPushButton("Close")
        close_btn.clicked.connect(self.accept)
        btn_row.addWidget(close_btn)
        layout.addLayout(btn_row)
        
        self.setLayout(layout)
        self.news_list.setFocus()
    
    def keyPressEvent(self, event):
        """Handle Escape key to close dialog"""
        if event.key() == Qt.Key.Key_Escape:
            self.reject()
        else:
            super().keyPressEvent(event)
    
    def _open_news_story(self, item):
        if isinstance(item, QListWidgetItem):
            news_data = item.data(Qt.ItemDataRole.UserRole)
        else:
            news_data = item.data(Qt.ItemDataRole.UserRole) if item else None  # fallback
        if isinstance(news_data, NewsData) and news_data.has_web_url():
            if news_data.web_url.startswith(("http://", "https://")):
                webbrowser.open(news_data.web_url)
            else:
                QMessageBox.warning(self, "Invalid URL", "The URL for this story is invalid.")
        else:
            QMessageBox.information(self, "No Link", "No web link available for this story.")
    
    def _open_selected_news_story(self):
        item = self.news_list.currentItem()
        if item:
            self._open_news_story(item)
        else:
            QMessageBox.information(self, "No Selection", "Select a story first.")

class StandingsDialog(QDialog):
    """Dialog for displaying team standings (invoked from league view)"""
    
    def __init__(self, standings_data: List, league: str, parent=None):
        super().__init__(parent)
        self.standings_data = StandingsData(standings_data)
        self.league = league
        self.setWindowTitle(f"{league} Standings")
        self.resize(STANDINGS_DIALOG_WIDTH, STANDINGS_DIALOG_HEIGHT)
        self.tab_widget: QTabWidget | None = None
        self.single_table: StandingsTable | None = None
        self.setup_ui()
    
    def setup_ui(self):
        layout = QVBoxLayout()
        if not self.standings_data.teams:
            layout.addWidget(QLabel(f"No standings data available for {self.league}."))
        else:
            has_divisions = len(self.standings_data.divisions) > 1 or any(
                d != "League" for d in self.standings_data.divisions
            )
            if has_divisions and self.league == "MLB":
                self._build_division_tabs(layout)
            else:
                self.single_table = self._create_single_standings_table(self.standings_data.teams)
                layout.addWidget(QLabel(f"Current {self.league} Standings:"))
                layout.addWidget(self.single_table)
                self.single_table.setFocus()
        close_btn = QPushButton("Close")
        close_btn.clicked.connect(self.accept)
        layout.addWidget(close_btn)
        self.setLayout(layout)
    
    def _build_division_tabs(self, layout: QVBoxLayout):
        self.tab_widget = QTabWidget()
        division_order = ["AL East", "AL Central", "AL West", "NL East", "NL Central", "NL West", "League"]
        ordered: List[tuple[str, List[Dict]]] = []
        for name in division_order:
            if name in self.standings_data.divisions:
                ordered.append((name, self.standings_data.divisions[name]))
        for name, teams in self.standings_data.divisions.items():
            if name not in division_order:
                ordered.append((name, teams))
        for name, teams in ordered:
            if teams:
                tab = self._create_division_table(name, teams)
                self.tab_widget.addTab(tab, name)
        layout.addWidget(self.tab_widget)
        if self.tab_widget.count():
            first = self.tab_widget.widget(0)
            if hasattr(first, "table"):
                first.table.setFocus()  # type: ignore[attr-defined]
    
    def _create_division_table(self, division_name: str, teams: List[Dict]) -> QWidget:
        widget = QWidget()
        layout = QVBoxLayout()
        table = StandingsTable(parent=self, division_name=division_name)
        table.populate_standings(teams, set_focus=True)
        layout.addWidget(table)
        widget.setLayout(layout)
        widget.table = table  # type: ignore[attr-defined]
        return widget
    
    def _create_single_standings_table(self, teams: List[Dict]) -> StandingsTable:
        table = StandingsTable(parent=self)
        table.populate_standings(teams, set_focus=True)
        return table
    
    def _configure_table(self, table: QTableWidget):
        """Configure table appearance and behavior"""
        table.setEditTriggers(QTableWidget.EditTrigger.NoEditTriggers)
        table.setSelectionBehavior(QTableWidget.SelectionBehavior.SelectItems)  # Allow cell selection
        table.setAlternatingRowColors(True)
        table.verticalHeader().setVisible(False)
        table.setSelectionMode(QTableWidget.SelectionMode.SingleSelection)
        
        # Enable keyboard navigation
        table.setFocusPolicy(Qt.FocusPolicy.StrongFocus)
        table.setTabKeyNavigation(True)
        
        # Enable accessibility features
        table.setAccessibleName("Standings Table")
        table.setAccessibleDescription("Team standings with arrow key navigation. Use arrow keys to navigate cells, Tab to enter/exit table.")
        
        header = table.horizontalHeader()
        header.setSectionResizeMode(QHeaderView.ResizeMode.ResizeToContents)
        if table.columnCount() > 1:
            header.setSectionResizeMode(1, QHeaderView.ResizeMode.Stretch)  # Team name stretches

    def keyPressEvent(self, event):
        if event.key() == Qt.Key.Key_Escape:
            self.reject()
            return
        if self.tab_widget:
            if event.modifiers() == Qt.KeyboardModifier.ControlModifier:
                if event.key() == Qt.Key.Key_Tab:
                    i = (self.tab_widget.currentIndex() + 1) % self.tab_widget.count()
                    self.tab_widget.setCurrentIndex(i)
                    w = self.tab_widget.widget(i)
                    if hasattr(w, "table"):
                        w.table.setFocus()  # type: ignore[attr-defined]
                    event.accept(); return
                if event.key() == Qt.Key.Key_Backtab:
                    i = (self.tab_widget.currentIndex() - 1) % self.tab_widget.count()
                    self.tab_widget.setCurrentIndex(i)
                    w = self.tab_widget.widget(i)
                    if hasattr(w, "table"):
                        w.table.setFocus()  # type: ignore[attr-defined]
                    event.accept(); return
        super().keyPressEvent(event)

class SportsScoresApp(QWidget):
    """Main application class using QStackedWidget for better view management"""
    
    def __init__(self):
        super().__init__()
        self.setWindowTitle("Sports Scores (ESPN)")
        self.resize(WINDOW_WIDTH, WINDOW_HEIGHT)
        
        # Application state
        self.config = {}
        self.view_stack = []  # Stack for navigation history
        
        # Initialize configuration
        self._init_config()
        
        # Setup UI with stacked widget
        self.setup_ui()
        
        # Show home view initially
        self.show_home()
        self.show()
    
    def _init_config(self):
        try:
            leagues = ApiService.get_leagues()
            for league in leagues:
                # Start with a minimal default config (can be expanded later)
                self.config[league] = ["standings", "leaders", "boxscore", "injuries", "news"]
        except Exception as e:
            print(f"[WARNING] Failed to initialize config: {e}")

    def setup_ui(self):
        """Setup the main UI with QStackedWidget"""
        layout = QVBoxLayout()
        
        # Create stacked widget for view management
        self.stacked_widget = QStackedWidget()
        layout.addWidget(self.stacked_widget)
        
        self.setLayout(layout)
    
    def show_home(self):
        """Show the home view"""
        try:
            home_view = HomeView(self)
            home_view.setup_ui()
            self._switch_to_view(home_view, "home", None)
        except Exception as e:
            QMessageBox.critical(self, "Error", f"Failed to show home view: {str(e)}")
    
    def open_league(self, league: str):
        """Open a league view"""
        try:
            self._push_to_stack("home", None)
            league_view = LeagueView(self, league)
            self._switch_to_view(league_view, "league", league)
        except Exception as e:
            QMessageBox.critical(self, "Error", f"Failed to open league: {e}")

    def open_game_details(self, game_id: str):
        """Open game details view"""
        try:
            self._push_to_stack("league", self.current_league if hasattr(self, 'current_league') else None)
            gdv = GameDetailsView(self, getattr(self, 'current_league', None), game_id)
            self._switch_to_view(gdv, "game", game_id)
        except Exception as e:
            QMessageBox.critical(self, "Error", f"Failed to open game details: {e}")

    def go_back(self):
        if not self.view_stack:
            return
        try:
            prev = self.view_stack.pop()
            vtype, data = prev.get('type'), prev.get('data')
            if vtype == "home":
                self.show_home(); return
            if vtype == "league" and data:
                self._show_league_view(data); return
            if vtype == "game" and data:
                # Going back from game details -> league
                if hasattr(self, 'current_league') and self.current_league:
                    self._show_league_view(self.current_league)
                else:
                    self.show_home()
        except Exception as e:
            QMessageBox.critical(self, "Error", f"Failed to go back: {e}")

    def _show_league_view(self, data):
        """Helper method to show league view"""
        league_view = LeagueView(self, data)
        self._switch_to_view(league_view, "league", data)

    def _switch_to_view(self, view: BaseView, view_type: str, data: Any):
        # Clear existing widgets
        while self.stacked_widget.count():
            w = self.stacked_widget.widget(0)
            self.stacked_widget.removeWidget(w)
            w.deleteLater()
        self.stacked_widget.addWidget(view)
        self.stacked_widget.setCurrentWidget(view)
        # Track current league
        if view_type == "league" and data:
            self.current_league = data
        if hasattr(view, 'on_show'):
            view.on_show()

    def _push_to_stack(self, view_type: str, data: Any):
        self.view_stack.append({"type": view_type, "data": data})

    def keyPressEvent(self, event):
        # Global back shortcut
        if event.modifiers() == Qt.KeyboardModifier.AltModifier and event.key() == Qt.Key.Key_B:
            self.go_back(); event.accept(); return
        # Escape key also goes back
        elif event.key() == Qt.Key.Key_Escape:
            self.go_back(); event.accept(); return
        super().keyPressEvent(event)


if __name__ == "__main__":
    app = QApplication(sys.argv)
    window = SportsScoresApp()
    sys.exit(app.exec())<|MERGE_RESOLUTION|>--- conflicted
+++ resolved
@@ -672,19 +672,11 @@
                 raw_details = ApiService.get_game_details(self.league, self.game_id)
                 details = ApiService.extract_meaningful_game_info(raw_details)
             
-<<<<<<< HEAD
             # Store raw details for export functionality
             self.current_raw_details = raw_details
             
             # Display basic game information
             self._add_basic_game_info(details)
-=======
-            # Store raw data for drill-down access
-            self.raw_game_data = raw_details
-            
-            # Display basic game information with interactive elements
-            self._add_basic_game_info(details, raw_details)
->>>>>>> 1c9838cf
             
             # Show configurable details
             self._add_configurable_details(raw_details)


import sys
import webbrowser
from datetime import datetime, timedelta
from typing import Dict, List, Any, Union
# Add project root to sys.path if running as script
import os
ROOT_DIR = os.path.dirname(os.path.abspath(__file__))
if ROOT_DIR not in sys.path:
    sys.path.insert(0, ROOT_DIR)

from PyQt6.QtWidgets import (
    QApplication, QWidget, QVBoxLayout, QListWidget, QPushButton, QLabel,
    QHBoxLayout, QCheckBox, QDialog, QMessageBox, QTextEdit, QScrollArea,
    QTableWidget, QTableWidgetItem, QHeaderView, QTabWidget, QStackedWidget,
    QListWidgetItem, QTreeWidget, QTreeWidgetItem, QSpinBox, QComboBox,
    QSizePolicy
)
from PyQt6.QtCore import Qt, QTimer
from PyQt6.QtGui import QColor

# New separated modules
from exceptions import ApiError, DataModelError
from services.api_service import ApiService
from models.game import GameData
from models.news import NewsData
from models.standings import StandingsData
from accessible_table import AccessibleTable, StandingsTable, LeadersTable, BoxscoreTable, InjuryTable

# Constants
DETAIL_FIELDS = ["boxscore", "plays", "drives", "leaders", "standings", "odds", "injuries", "broadcasts", "news", "gameInfo"]
BASEBALL_STAT_HEADERS = ["Player", "Position", "AB", "R", "H", "RBI", "BB", "SO", "AVG"]
STANDINGS_HEADERS = ["Rank", "Team", "Wins", "Losses", "Win %", "GB", "Streak", "Record"]
TEAM_SUMMARY_HEADERS = ["Team", "Statistic", "Value"]
INJURY_HEADERS = ["Player", "Position", "Team", "Status", "Type", "Details", "Return Date"]
LEADERS_HEADERS = ["Category/Player", "Team", "Statistic", "Value"]
FOCUS_DELAY_MS = 50
WINDOW_WIDTH = 800  # Increased from 600 for better default size
WINDOW_HEIGHT = 600  # Increased from 400 for better default size
DIALOG_WIDTH = 800
DIALOG_HEIGHT = 600
NEWS_DIALOG_WIDTH = 700
NEWS_DIALOG_HEIGHT = 500
STANDINGS_DIALOG_WIDTH = 900
STANDINGS_DIALOG_HEIGHT = 600

<<<<<<< HEAD
def get_pitch_location(x: int, y: int) -> str:
    """Convert pitch coordinates to accessible location description.
    
    Boundaries validated against actual called strikes/balls:
    - 85.4% of called strikes captured in strike zone
    - 96.6% of called balls correctly excluded
    - Based on analysis of 48 called strikes and 89 called balls
    """
    if x is None or y is None:
        return ""
    
    # Refined strike zone mapping based on ESPN API coordinate validation
    # Analysis showed called strikes range X: 83-150, Y: 148-197
    if 85 <= x <= 145:  # Refined strike zone width (was 80-140)
        if y > 195:
=======
def get_pitch_location(horizontal: int, vertical: int, batter_side: str = None) -> str:
    """Convert pitch coordinates to accessible location description
    
    CORRECTED SYSTEM based on visual analysis:
    - ESPN uses ABSOLUTE coordinates (catcher's view)
    - Lower horizontal numbers = LEFT side of plate
    - Higher horizontal numbers = RIGHT side of plate  
    - Higher vertical numbers = LOWER pitches
    - Inside/Outside depends on batter handedness:
      * Left-handed batter: RIGHT side = inside, LEFT side = outside
      * Right-handed batter: LEFT side = inside, RIGHT side = outside
    """
    if horizontal is None or vertical is None:
        return ""
    
    # Determine vertical location (height) - adjusted thresholds
    if vertical > 180:  # Lowered threshold for "low"
        height_desc = "Low"
    elif vertical < 140:  # Raised threshold for "high"
        height_desc = "High" 
    else:
        height_desc = "Middle"
    
    # Determine horizontal location (absolute positioning)
    if 60 <= horizontal <= 120:  # Strike zone center
        if vertical > 180:  # Adjusted to match above
            return "Low Strike Zone"
        elif vertical < 140:  # Adjusted to match above
>>>>>>> 9b6720ec
            return "High Strike Zone"
        else:
            return "Strike Zone Center"
<<<<<<< HEAD
    elif x < 85:
        return "Way Inside" if x < 50 else "Inside"
    else:
        return "Way Outside" if x > 175 else "Outside"
=======
    
    # Determine inside/outside based on batter handedness
    # CORRECTED: Lower numbers = RIGHT side, Higher numbers = LEFT side
    if batter_side:
        if batter_side.lower() in ['l', 'left']:
            # Left-handed batter: right side = inside
            if horizontal < 40:
                location = "Way Inside"  # Far right = way inside for lefty
            elif horizontal < 60:
                location = "Inside"      # Right = inside for lefty
            elif horizontal > 140:
                location = "Way Outside" # Far left = way outside for lefty
            else:
                location = "Outside"     # Left = outside for lefty
        else:  # Right-handed batter
            # Right-handed batter: left side = inside
            if horizontal < 40:
                location = "Way Outside" # Far right = way outside for righty
            elif horizontal < 60:
                location = "Outside"     # Right = outside for righty
            elif horizontal > 140:
                location = "Way Inside"  # Far left = way inside for righty
            else:
                location = "Inside"      # Left = inside for righty
    else:
        # No batter info - use generic positioning
        if horizontal < 40:
            location = "Far Right"
        elif horizontal < 60:
            location = "Right Side"
        elif horizontal > 140:
            location = "Far Left"
        else:
            location = "Left Side"
    
    # Combine height and location
    if "Strike Zone" in location:
        return location  # Already includes height
    else:
        return f"{height_desc} {location}"
>>>>>>> 9b6720ec

class ConfigDialog(QDialog):
    def __init__(self, details, selected, parent=None):
        super().__init__(parent)
        self.setWindowTitle("Configure Game Details")
        layout = QVBoxLayout()
        self.checkboxes = {}
        for d in details:
            cb = QCheckBox(d)
            cb.setChecked(d in selected)
            layout.addWidget(cb)
            self.checkboxes[d] = cb
        ok_btn = QPushButton("OK")
        ok_btn.clicked.connect(self.accept)
        layout.addWidget(ok_btn)
        self.setLayout(layout)
    def get_selected(self):
        return [d for d, cb in self.checkboxes.items() if cb.isChecked()]

class DatePickerDialog(QDialog):
    """Dialog for selecting a specific date to view scores"""
    
    def __init__(self, current_date, parent=None):
        super().__init__(parent)
        self.setWindowTitle("Go to Date")
        self.setModal(True)
        self.selected_date = current_date
        self.setup_ui()
    
    def setup_ui(self):
        layout = QVBoxLayout()
        
        # Instructions
        layout.addWidget(QLabel("Select a date to view scores:"))
        
        # Date controls in a horizontal layout
        date_layout = QHBoxLayout()
        
        # Month selection
        date_layout.addWidget(QLabel("Month:"))
        self.month_combo = QComboBox()
        self.month_combo.setEditable(True)  # Allow typing
        months = ["January", "February", "March", "April", "May", "June",
                 "July", "August", "September", "October", "November", "December"]
        self.month_combo.addItems(months)
        self.month_combo.setCurrentIndex(self.selected_date.month - 1)
        date_layout.addWidget(self.month_combo)
        
        # Day selection
        date_layout.addWidget(QLabel("Day:"))
        self.day_spin = QSpinBox()
        self.day_spin.setRange(1, 31)
        self.day_spin.setValue(self.selected_date.day)
        self.day_spin.setKeyboardTracking(True)  # Allow typing numbers
        date_layout.addWidget(self.day_spin)
        
        # Year selection
        date_layout.addWidget(QLabel("Year:"))
        self.year_spin = QSpinBox()
        self.year_spin.setRange(1900, 2030)  # ESPN accepts dates back to 1900 (data available from ~1993)
        self.year_spin.setValue(self.selected_date.year)
        self.year_spin.setKeyboardTracking(True)  # Allow typing numbers
        date_layout.addWidget(self.year_spin)
        
        layout.addLayout(date_layout)
        
        # Update day range when month/year changes
        self.month_combo.currentIndexChanged.connect(self.update_day_range)
        self.year_spin.valueChanged.connect(self.update_day_range)
        
        # Buttons
        button_layout = QHBoxLayout()
        
        ok_btn = QPushButton("Go to Date")
        ok_btn.clicked.connect(self.accept)
        ok_btn.setDefault(True)
        button_layout.addWidget(ok_btn)
        
        cancel_btn = QPushButton("Cancel")
        cancel_btn.clicked.connect(self.reject)
        button_layout.addWidget(cancel_btn)
        
        layout.addLayout(button_layout)
        self.setLayout(layout)
        
        # Set focus to month combo
        self.month_combo.setFocus()
    
    def update_day_range(self):
        """Update the valid day range based on selected month and year"""
        import calendar
        
        month = self.month_combo.currentIndex() + 1
        year = self.year_spin.value()
        
        # Get the number of days in the selected month
        max_days = calendar.monthrange(year, month)[1]
        
        # Update the day spinner range
        current_day = self.day_spin.value()
        self.day_spin.setRange(1, max_days)
        
        # If current day is now invalid, set to max valid day
        if current_day > max_days:
            self.day_spin.setValue(max_days)
    
    def get_selected_date(self):
        """Get the selected date as a datetime.date object"""
        from datetime import date
        
        month = self.month_combo.currentIndex() + 1
        day = self.day_spin.value()
        year = self.year_spin.value()
        
        try:
            return date(year, month, day)
        except ValueError:
            # Invalid date, return current date
            return self.selected_date
    
    def keyPressEvent(self, event):
        """Handle Escape key to close dialog"""
        if event.key() == Qt.Key.Key_Escape:
            self.reject()
        else:
            super().keyPressEvent(event)

class BaseView(QWidget):
    def __init__(self, parent=None):
        super().__init__(parent)
        self.parent_app = parent
        self.layout = QVBoxLayout()
        self.setLayout(self.layout)
    
    def keyPressEvent(self, event):
        """Handle key press events for all views"""
        if event.key() == Qt.Key.Key_F5:
            self.refresh()
        elif event.key() == Qt.Key.Key_Escape:
            # Escape key goes back to previous level
            if self.parent_app and hasattr(self.parent_app, 'go_back'):
                self.parent_app.go_back()
        else:
            super().keyPressEvent(event)
    
    def setup_ui(self):
        pass
    
    def on_show(self):
        pass
    
    def refresh(self):
        """Override in subclasses to implement refresh functionality"""
        pass
    
    def set_focus_with_delay(self, w):
        QTimer.singleShot(FOCUS_DELAY_MS, lambda: w.setFocus())
    
    def set_focus_and_select_first(self, list_widget):
        """Set focus to list widget and select the first item"""
        def focus_and_select():
            list_widget.setFocus()
            if list_widget.count() > 0:
                list_widget.setCurrentRow(0)
        QTimer.singleShot(FOCUS_DELAY_MS, focus_and_select)

class HomeView(BaseView):
    """Home view showing league selection"""
    
    def keyPressEvent(self, event):
        """Handle key press events - but don't handle Escape for home view"""
        if event.key() == Qt.Key.Key_F5:
            self.refresh()
        else:
            super(BaseView, self).keyPressEvent(event)  # Skip BaseView's Escape handling
    
    def setup_ui(self):
        self.layout.addWidget(QLabel("Select a League:"))
        
        self.league_list = QListWidget()
        self.league_list.setAccessibleName("League Selection List")
        self.league_list.setAccessibleDescription("List of available sports leagues")
        
        # Load leagues with error handling
        leagues = ApiService.get_leagues()
        if not leagues:
            self._show_api_error("Failed to load leagues")
            return
        
        for league in leagues:
            self.league_list.addItem(league)
        
        self.league_list.itemActivated.connect(self._on_league_selected)
        self.layout.addWidget(self.league_list)
        
        # Navigation buttons
        self._add_nav_buttons()
    
    def _on_league_selected(self, item):
        league = item.text()
        if self.parent_app:
            self.parent_app.open_league(league)
    
    def _add_nav_buttons(self):
        btn_layout = QHBoxLayout()
        # Home view typically doesn't have navigation buttons
        self.layout.addLayout(btn_layout)
    
    def _show_api_error(self, message: str):
        """Show API error message to user"""
        error_label = QLabel(f"Error: {message}")
        error_label.setStyleSheet("color: red; font-weight: bold;")
        self.layout.addWidget(error_label)
    
    def on_show(self):
        self.set_focus_and_select_first(self.league_list)
    
    def refresh(self):
        """Refresh the league list"""
        self.league_list.clear()
        leagues = ApiService.get_leagues()
        if not leagues:
            self._show_api_error("Failed to load leagues")
            return
        
        for league in leagues:
            self.league_list.addItem(league)
        
        self.set_focus_and_select_first(self.league_list)

class LeagueView(BaseView):
    """View showing scores for a specific league"""
    
    def __init__(self, parent=None, league=None):
        super().__init__(parent)
        self.league = league
        self.current_date = datetime.now().date()
        self.news_headlines = []
        self.setup_ui()
    
    def setup_ui(self):
        # Date navigation label
        self.date_label = QLabel()
        self.layout.addWidget(self.date_label)
        
        self.layout.addWidget(QLabel(f"Scores for {self.league}:"))
        
        self.scores_list = QListWidget()
        self.scores_list.setAccessibleName("Scores List")
        self.scores_list.setAccessibleDescription("List of games and scores for the selected date")
        self.scores_list.itemActivated.connect(self._on_score_item_selected)
        self.layout.addWidget(self.scores_list)
        
        self._add_nav_buttons()
        self.load_scores()
    
    def _on_score_item_selected(self, item):
        data = item.data(Qt.ItemDataRole.UserRole)
        if data == "__news__":
            self._show_news_dialog(); return
        if data == "__standings__":
            self._show_standings_dialog(); return
        if data and isinstance(data, str) and self.parent_app:
            self.parent_app.open_game_details(data)

    def load_scores(self):
        """Load scores for the current date"""
        self.scores_list.clear()
        date_str = self.current_date.strftime("%A, %B %d, %Y")
        self.date_label.setText(f"Date: {date_str}")
        try:
            scores_data = ApiService.get_scores(self.league, self.current_date)
            self.news_headlines = ApiService.get_news(self.league)
            if not scores_data:
                self.scores_list.addItem("No games found for this date.")
            else:
                for game_raw in scores_data:
                    game = GameData(game_raw)
                    item_text = game.get_display_text()
                    self.scores_list.addItem(item_text)
                    list_item = self.scores_list.item(self.scores_list.count()-1)
                    if list_item:
                        list_item.setData(Qt.ItemDataRole.UserRole, game_raw.get("id"))
            if self.news_headlines:
                self.scores_list.addItem("--- News Headlines ---")
                news_item = self.scores_list.item(self.scores_list.count()-1)
                news_item.setData(Qt.ItemDataRole.UserRole, "__news__")  # type: ignore
            if self.league == "MLB":
                self.scores_list.addItem("--- Standings ---")
                standings_item = self.scores_list.item(self.scores_list.count()-1)
                standings_item.setData(Qt.ItemDataRole.UserRole, "__standings__")  # type: ignore
        except Exception as e:
            self._show_api_error(f"Failed to load scores: {str(e)}")

    def _show_news_dialog(self):
        """Show news dialog"""
        try:
            dialog = NewsDialog(self.news_headlines, self.league, self)
            dialog.exec()
        except Exception as e:
            QMessageBox.critical(self, "Error", f"Failed to show news: {str(e)}")
    
    def _show_standings_dialog(self):
        """Show standings dialog"""
        try:
            standings_data = ApiService.get_standings(self.league)
            if not standings_data:
                QMessageBox.information(self, "Standings", 
                                      f"No standings data available for {self.league}.")
                return
            
            dialog = StandingsDialog(standings_data, self.league, self)
            dialog.exec()
        except Exception as e:
            QMessageBox.critical(self, "Error", f"Failed to show standings: {str(e)}")
    
    def previous_day(self):
        """Navigate to previous day"""
        self.current_date -= timedelta(days=1)
        self.load_scores()
        self.set_focus_and_select_first(self.scores_list)
    
    def next_day(self):
        """Navigate to next day"""
        self.current_date += timedelta(days=1)
        self.load_scores()
        self.set_focus_and_select_first(self.scores_list)
    
    def go_to_date(self):
        """Show date picker dialog and navigate to selected date"""
        try:
            dialog = DatePickerDialog(self.current_date, self)
            if dialog.exec() == QDialog.DialogCode.Accepted:
                new_date = dialog.get_selected_date()
                if new_date != self.current_date:
                    self.current_date = new_date
                    self.load_scores()
                    self.set_focus_and_select_first(self.scores_list)
        except Exception as e:
            QMessageBox.critical(self, "Error", f"Failed to change date: {str(e)}")
    
    def refresh(self):
        """Refresh the current view"""
        self.load_scores()
        self.set_focus_and_select_first(self.scores_list)
    
    def _add_nav_buttons(self):
        btn_layout = QHBoxLayout()
        
        back_btn = QPushButton("Back (Alt+B)")
        back_btn.setShortcut("Alt+B")
        back_btn.clicked.connect(lambda: self.parent_app.go_back() if self.parent_app else None)
        btn_layout.addWidget(back_btn)
        
        prev_btn = QPushButton("Previous Day (Alt+P)")
        prev_btn.setShortcut("Alt+P")
        prev_btn.clicked.connect(self.previous_day)
        btn_layout.addWidget(prev_btn)
        
        next_btn = QPushButton("Next Day (Alt+N)")
        next_btn.setShortcut("Alt+N")
        next_btn.clicked.connect(self.next_day)
        btn_layout.addWidget(next_btn)
        
        go_to_date_btn = QPushButton("Go to Date (Ctrl+G)")
        go_to_date_btn.setShortcut("Ctrl+G")
        go_to_date_btn.clicked.connect(self.go_to_date)
        btn_layout.addWidget(go_to_date_btn)
        
        refresh_btn = QPushButton("Refresh")
        refresh_btn.clicked.connect(self.refresh)
        btn_layout.addWidget(refresh_btn)
        
        self.layout.addLayout(btn_layout)
    
    def _show_api_error(self, message: str):
        """Show API error message"""
        self.scores_list.clear()
        error_item = self.scores_list.addItem(f"Error: {message}")
        QMessageBox.warning(self, "API Error", message)
    
    def keyPressEvent(self, event):
        """Handle key press events for league view"""
        if event.key() == Qt.Key.Key_G and event.modifiers() == Qt.KeyboardModifier.ControlModifier:
            self.go_to_date()
        else:
            # Call parent to handle F5, Escape, etc.
            super().keyPressEvent(event)
    
    def on_show(self):
        self.set_focus_and_select_first(self.scores_list)

class GameDetailsView(BaseView):
    """View showing detailed information for a specific game"""
    
    def __init__(self, parent=None, league=None, game_id=None):
        super().__init__(parent)
        self.league = league
        self.game_id = game_id
        self.config = parent.config if parent else {}
        self.raw_game_data = None  # Store raw data for drill-down access
        self.setup_ui()
    
    def setup_ui(self):
        self.layout.addWidget(QLabel("Game Details:"))
        
        self.details_list = QListWidget()
        self.details_list.setAccessibleName("Game Details List")
        self.details_list.setAccessibleDescription("List of detailed information about the selected game")
        self.details_list.itemActivated.connect(self._on_detail_item_selected)
        self.layout.addWidget(self.details_list)
        
        self._add_nav_buttons()
        self.load_game_details()
    
    def _on_detail_item_selected(self, item):
        """Handle selection of detailed data items"""
        data = item.data(Qt.ItemDataRole.UserRole)
        if not data:
            return
        
        field_name = data.get("field")
        field_data = data.get("data")
        
        if not field_name or not field_data:
            return
        
        try:
            self._show_detail_dialog(field_name, field_data)
        except Exception as e:
            QMessageBox.critical(self, "Error", f"Failed to show {field_name} details: {str(e)}")
    
    def _show_detail_dialog(self, field_name: str, field_data: Any):
        """Show detailed data in a dialog"""
        if field_name == "standings":
            # Convert game details standings format to list format if needed
            if isinstance(field_data, dict) and "groups" in field_data:
                # Game details format - convert to list format
                standings_list = []
                for group in field_data.get("groups", []):
                    standings = group.get("standings", {})
                    entries = standings.get("entries", [])
                    for entry in entries:
                        standings_list.append(entry)
                dlg = StandingsDetailDialog(standings_list, self.league, self)
            elif isinstance(field_data, list):
                # Already in list format (from main standings)
                dlg = StandingsDetailDialog(field_data, self.league, self)
            else:
                QMessageBox.information(self, "Standings", "No standings data available.")
                return
            dlg.exec()
            return
        
        dlg = QDialog(self)
        dlg.setWindowTitle(f"{field_name.title()} Details")
        dlg.resize(DIALOG_WIDTH, DIALOG_HEIGHT)
        layout = QVBoxLayout()
        
        # Store reference to tab widget for F6 handling
        tab_widget_ref = None
        
        if field_name == "leaders" and isinstance(field_data, dict):
            self._add_leaders_data_to_layout(layout, field_data)
        elif field_name == "boxscore" and isinstance(field_data, dict):
            self._add_boxscore_data_to_layout(layout, field_data)
            # Find the tab widget that was just added
            for child in layout.children():
                if hasattr(child, 'widget') and isinstance(child.widget(), QTabWidget):
                    tab_widget_ref = child.widget()
                    break
        elif field_name == "plays" and isinstance(field_data, list):
            self._add_plays_list_to_layout(layout, field_data)
        elif field_name == "drives" and isinstance(field_data, dict):
            self._add_drives_list_to_layout(layout, field_data)
        elif field_name == "officials" and isinstance(field_data, list):
            self._add_officials_list_to_layout(layout, field_data)
        elif field_name == "injuries" and isinstance(field_data, list):
            self._add_injuries_list_to_layout(layout, field_data)
        elif field_name == "news" and isinstance(field_data, (list, dict)):
            self._add_news_list_to_layout(layout, field_data)
        else:
            # Fallback to formatted text
            text_widget = QTextEdit()
            try:
                formatted_data = ApiService.format_complex_data(field_name, field_data)
                text_widget.setPlainText(formatted_data)
            except ApiError:
                text_widget.setPlainText("Error formatting data")
            text_widget.setReadOnly(True)
            layout.addWidget(text_widget)
        
        # Add close button
        close_btn = QPushButton("Close")
        close_btn.clicked.connect(dlg.accept)
        layout.addWidget(close_btn)
        
        dlg.setLayout(layout)
        
        # Add F5 refresh support for all dialogs
        original_keyPressEvent = dlg.keyPressEvent
        focus_state = {"current": "tab_bar"}  # Track current focus state for F6 navigation
        
        def custom_keyPressEvent(event):
            if event.key() == Qt.Key.Key_F5:
                # Refresh the dialog by reloading the data
                try:
                    dlg.accept()  # Close current dialog
                    # Reload and reshow
                    raw_details = ApiService.get_game_details(self.league, self.game_id)
                    updated_field_data = raw_details.get(field_name)
                    if updated_field_data:
                        self._show_detail_dialog(field_name, updated_field_data)
                except Exception as e:
                    QMessageBox.critical(self, "Refresh Error", f"Failed to refresh {field_name}: {str(e)}")
                return
            elif event.key() == Qt.Key.Key_Escape:
                # Escape closes the dialog
                dlg.reject()
                return
            
            # Handle F6 for boxscore dialogs
            if event.key() == Qt.Key.Key_F6 and field_name == "boxscore" and tab_widget_ref:
                # Cycle through: tab_bar -> first_table -> other_tables -> next_tab -> repeat
                current_tab_index = tab_widget_ref.currentIndex()
                current_widget = tab_widget_ref.widget(current_tab_index)
                
                if current_widget:
                    tables = current_widget.findChildren(BoxscoreTable)
                    
                    if focus_state["current"] == "tab_bar":
                        # Move from tab bar to first table in current tab
                        if tables and tables[0].rowCount() > 0:
                            tables[0].setFocus()
                            tables[0].setCurrentCell(0, 0)
                            focus_state["current"] = f"table_0"
                        event.accept()
                        return
                        
                    elif focus_state["current"].startswith("table_"):
                        # Currently on a table, move to next table or next tab
                        try:
                            current_table_idx = int(focus_state["current"].split("_")[1])
                            next_table_idx = current_table_idx + 1
                            
                            if next_table_idx < len(tables) and tables[next_table_idx].rowCount() > 0:
                                # Move to next table in same tab
                                tables[next_table_idx].setFocus()
                                tables[next_table_idx].setCurrentCell(0, 0)
                                focus_state["current"] = f"table_{next_table_idx}"
                            else:
                                # Move to next tab
                                next_tab_index = (current_tab_index + 1) % tab_widget_ref.count()
                                tab_widget_ref.setCurrentIndex(next_tab_index)
                                tab_widget_ref.tabBar().setFocus()
                                focus_state["current"] = "tab_bar"
                        except:
                            # Fallback to tab bar
                            tab_widget_ref.tabBar().setFocus()
                            focus_state["current"] = "tab_bar"
                        
                        event.accept()
                        return
                
                # Fallback: just go to tab bar
                tab_widget_ref.tabBar().setFocus()
                focus_state["current"] = "tab_bar"
                event.accept()
                return
                
            original_keyPressEvent(event)
            
        dlg.keyPressEvent = custom_keyPressEvent
        
        # Set focus to first table after dialog is shown (for boxscore)
        if field_name == "boxscore":
            def set_focus_to_table():
                # Find the tab widget in the dialog
                tab_widgets = dlg.findChildren(QTabWidget)
                if tab_widgets:
                    tab_widget = tab_widgets[0]
                    tab_widget.setFocus()
                    # Set focus to first table in first tab
                    first_widget = tab_widget.widget(0)
                    if first_widget:
                        tables = first_widget.findChildren(BoxscoreTable)
                        if tables and tables[0].rowCount() > 0:
                            QTimer.singleShot(100, lambda: tables[0].setFocus())
                            QTimer.singleShot(100, lambda: tables[0].setCurrentCell(0, 0))
            
            QTimer.singleShot(FOCUS_DELAY_MS, set_focus_to_table)
        
        dlg.exec()
    
    def load_game_details(self):
        """Load detailed game information"""
        self.details_list.clear()
        
        try:
            raw_details = ApiService.get_game_details(self.league, self.game_id)
            details = ApiService.extract_meaningful_game_info(raw_details)
            
            # Store raw details for export functionality
            self.current_raw_details = raw_details
            
            # Display basic game information
            self._add_basic_game_info(details)
            
            # Show configurable details
            self._add_configurable_details(raw_details)
            
        except Exception as e:
            self._show_api_error(f"Failed to load game details: {str(e)}")
    
    def _add_basic_game_info(self, details: Dict, raw_details: Dict = None):
        """Add basic game information to the details list"""
        # Display teams and records
        if 'teams' in details:
            for team in details['teams']:
                home_away = " (Home)" if team['home_away'] == 'home' else " (Away)"
                self.details_list.addItem(f"{team['name']}{home_away}")
                self.details_list.addItem(f"  Record: {team['record']}")
        
        # Game status and timing
        if 'status' in details:
            self.details_list.addItem(f"Status: {details['status']}")
        
        # Score information
        if 'scores' in details and details['scores']:
            score_display = " - ".join(details['scores'])
            self.details_list.addItem(f"Score: {score_display}")
        
        if 'detailed_status' in details and details['detailed_status'] != 'N/A':
            self.details_list.addItem(f"Game Time: {details['detailed_status']}")
        
        # Venue information
        if 'venue' in details:
            venue_info = details['venue']
            if 'venue_city' in details and details['venue_city'] != 'Unknown':
                venue_info += f" ({details['venue_city']}"
                if 'venue_state' in details and details['venue_state']:
                    venue_info += f", {details['venue_state']}"
                venue_info += ")"
            self.details_list.addItem(f"Venue: {venue_info}")
        
        # Weather is handled in the configurable details section (gameInfo) for better formatting
        # if 'weather' in details:
        #     weather_display = details['weather']
        #     if 'temperature' in details:
        #         weather_display += f", {details['temperature']}"
        #     self.details_list.addItem(f"Weather: {weather_display}")
        
        # Officials - make interactive if available
        if raw_details and 'gameInfo' in raw_details:
            game_info = raw_details['gameInfo']
            if 'officials' in game_info and isinstance(game_info['officials'], list):
                officials = game_info['officials']
                if officials:
                    officials_item = QListWidgetItem(f"Officials: {len(officials)} assigned (Press Enter for details)")
                    officials_item.setData(Qt.ItemDataRole.UserRole, {
                        "field": "officials",
                        "data": officials
                    })
                    self.details_list.addItem(officials_item)
        
        # Betting information
        if 'betting_line' in details:
            self.details_list.addItem(f"Betting Line: {details['betting_line']}")
        if 'over_under' in details:
            self.details_list.addItem(f"Over/Under: {details['over_under']}")
        
        # Broadcast info
        if 'broadcast' in details:
            self.details_list.addItem(f"TV: {details['broadcast']}")
        
        # Injuries
        if 'injuries' in details:
            self.details_list.addItem(f"Injuries: {details['injuries']}")
    
    def _add_configurable_details(self, raw_details: Dict):
        """Add all available detail fields (no longer configurable - show everything)"""
        # Show all available detail fields - be more permissive than before
        all_available_fields = []
        
        # Include ALL detail fields that have any data (even empty lists/dicts) 
        for field in DETAIL_FIELDS:
            value = raw_details.get(field)
            if value is not None:  # Include if field exists, even if empty
                all_available_fields.append(field)
        
        # Always include plays if available (even if empty, for consistency)
        if raw_details.get("plays") is not None and "plays" not in all_available_fields:
            all_available_fields.append("plays")
        
        if all_available_fields:
            self.details_list.addItem("--- Additional Details ---")
            for field in all_available_fields:
                value = raw_details.get(field, "N/A")
                if value == "N/A" or not value:
                    self.details_list.addItem(f"{field}: No data available")
                else:
                    self._add_configurable_field(field, value)
    
    def _add_configurable_field(self, field: str, value: Any):
        """Add a configurable field to the details list"""
        navigable_fields = ["standings", "leaders", "boxscore", "plays", "drives", "injuries", "news"]
        
        if field in navigable_fields:
            has_data = self._check_field_has_data(field, value)
            
            if has_data:
                item_text = f"{field.title()}"
                self.details_list.addItem(item_text)
                list_item_widget = self.details_list.item(self.details_list.count() - 1)
                if list_item_widget:
                    # For news field, pass full raw details to enable game-specific article detection
                    if field == "news" and hasattr(self, 'current_raw_details'):
                        list_item_widget.setData(Qt.ItemDataRole.UserRole, {"field": field, "data": self.current_raw_details})
                    else:
                        list_item_widget.setData(Qt.ItemDataRole.UserRole, {"field": field, "data": value})
            else:
                try:
                    formatted_value = ApiService.format_complex_data(field, value)
                    self.details_list.addItem(f"{field}: {formatted_value}")
                except ApiError:
                    self.details_list.addItem(f"{field}: Error formatting data")
        else:
            # Use enhanced formatting for simple data
            try:
                formatted_value = ApiService.format_complex_data(field, value)
                if '\n' in formatted_value:
                    self.details_list.addItem(f"{field}:")
                    for line in formatted_value.split('\n'):
                        if line.strip():
                            self.details_list.addItem(f"  {line}")
                else:
                    self.details_list.addItem(f"{field}: {formatted_value}")
            except ApiError:
                self.details_list.addItem(f"{field}: Error formatting data")
    
    def _check_field_has_data(self, field: str, value: Any) -> bool:
        """Check if a field has navigable data"""
        if field == "standings" and isinstance(value, (list, dict)):
            if isinstance(value, list):
                return len(value) > 0
            elif isinstance(value, dict):
                # Check for game details standings format (groups with standings.entries)
                groups = value.get("groups", [])
                return any(group.get("standings", {}).get("entries") for group in groups)
        elif field == "leaders" and isinstance(value, dict):
            return len(value) > 0
        elif field == "boxscore" and isinstance(value, dict):
            return bool(value.get("teams") or value.get("players"))
        elif field == "plays" and isinstance(value, list):
            return len(value) > 0
        elif field == "drives" and isinstance(value, dict):
            # NFL drives data - check for current drive or previous drives
            current = value.get("current")
            previous = value.get("previous", [])
            return bool(current) or len(previous) > 0
        elif field == "injuries" and isinstance(value, list):
            return len(value) > 0
        elif field == "news" and isinstance(value, (list, dict)):
            return len(value) > 0 if isinstance(value, list) else bool(value.get("articles"))
        return False
    
    def refresh(self):
        """Refresh the game details"""
        self.load_game_details()
        self.set_focus_and_select_first(self.details_list)
    
    def _add_nav_buttons(self):
        btn_layout = QHBoxLayout()
        
        back_btn = QPushButton("Back (Alt+B)")
        back_btn.setShortcut("Alt+B")
        back_btn.clicked.connect(lambda: self.parent_app.go_back() if self.parent_app else None)
        btn_layout.addWidget(back_btn)
        
        refresh_btn = QPushButton("Refresh")
        refresh_btn.clicked.connect(self.refresh)
        btn_layout.addWidget(refresh_btn)
        
        self.layout.addLayout(btn_layout)
    
    def _show_api_error(self, message: str):
        """Show API error message"""
        self.details_list.clear()
        error_item = self.details_list.addItem(f"Error: {message}")
        QMessageBox.warning(self, "API Error", message)
    
    def on_show(self):
        self.set_focus_and_select_first(self.details_list)
    
    def _add_standings_table_to_layout(self, layout, data):
        """Add standings table to layout"""
        standings_data = StandingsData(data)
        if not standings_data.teams:
            layout.addWidget(QLabel("No standings data available."))
            return
        
        # Check if we have division data for MLB
        has_divisions = len(standings_data.divisions) > 1 or any(
            div != "League" for div in standings_data.divisions.keys()
        )
        
        if has_divisions and hasattr(self, 'league') and self.league == "MLB":
            # Create tabbed view for divisions
            tab_widget = QTabWidget()
            
            # Sort divisions for consistent ordering
            division_order = ["AL East", "AL Central", "AL West", "NL East", "NL Central", "NL West", "League"]
            sorted_divisions = []
            
            for div_name in division_order:
                if div_name in standings_data.divisions:
                    sorted_divisions.append((div_name, standings_data.divisions[div_name]))
            
            # Add any divisions not in our predefined order
            for div_name, teams in standings_data.divisions.items():
                if div_name not in division_order:
                    sorted_divisions.append((div_name, teams))
            
            for div_name, teams in sorted_divisions:
                if teams:  # Only create tab if there are teams
                    # Create table for this division
                    table = QTableWidget()
                    table.setColumnCount(len(STANDINGS_HEADERS))
                    table.setHorizontalHeaderLabels(STANDINGS_HEADERS)
                    table.setRowCount(len(teams))
                    
                    # Populate table with division ranking
                    for row, team_data in enumerate(teams):
                        rank = str(row + 1)  # Rank within division
                        items_data = [
                            rank,
                            team_data["name"],
                            team_data["wins"],
                            team_data["losses"],
                            team_data["win_pct"],
                            team_data["games_behind"],
                            team_data.get("streak", "N/A"),
                            team_data["record"]
                        ]
                        
                        for col, value in enumerate(items_data):
                            item = QTableWidgetItem(str(value))
                            table.setItem(row, col, item)
                    
                    # Configure table
                    table.setEditTriggers(QTableWidget.EditTrigger.NoEditTriggers)
                    table.setSelectionBehavior(QTableWidget.SelectionBehavior.SelectRows)
                    table.setAlternatingRowColors(True)
                    table.verticalHeader().setVisible(False)
                    
                    # Auto-resize columns
                    header = table.horizontalHeader()
                    header.setSectionResizeMode(QHeaderView.ResizeMode.ResizeToContents)
                    header.setSectionResizeMode(1, QHeaderView.ResizeMode.Stretch)  # Team name stretches
                    
                    # Add table to tab
                    tab_widget.addTab(table, div_name)
            
            layout.addWidget(tab_widget)
        else:
            # Create single table for non-divisional leagues
            table = QTableWidget()
            table.setColumnCount(len(STANDINGS_HEADERS))
            table.setHorizontalHeaderLabels(STANDINGS_HEADERS)
            table.setRowCount(len(standings_data.teams))
            
            # Populate table
            for row, team_data in enumerate(standings_data.teams):
                rank = str(row + 1)
                items_data = [
                    rank,
                    team_data["name"],
                    team_data["wins"],
                    team_data["losses"],
                    team_data["win_pct"],
                    team_data["games_behind"],
                    team_data.get("streak", "N/A"),
                    team_data["record"]
                ]
                
                for col, value in enumerate(items_data):
                    item = QTableWidgetItem(str(value))
                    table.setItem(row, col, item)
            
            # Configure table
            table.setEditTriggers(QTableWidget.EditTrigger.NoEditTriggers)
            table.setSelectionBehavior(QTableWidget.SelectionBehavior.SelectRows)
            table.setAlternatingRowColors(True)
            table.verticalHeader().setVisible(False)
            
            # Auto-resize columns
            header = table.horizontalHeader()
            header.setSectionResizeMode(QHeaderView.ResizeMode.ResizeToContents)
            header.setSectionResizeMode(1, QHeaderView.ResizeMode.Stretch)  # Team name stretches
            
            layout.addWidget(table)
    
    def _add_leaders_data_to_layout(self, layout, data):
        """Add leaders data to layout"""
        if not data:
            layout.addWidget(QLabel("No leaders data available."))
            return
        
        # Create table for leaders
        table = QTableWidget()
        table.setColumnCount(len(LEADERS_HEADERS))
        table.setHorizontalHeaderLabels(LEADERS_HEADERS)
        
        # Flatten leaders data into rows
        rows = []
        for category, leaders in data.items():
            if isinstance(leaders, list):
                for leader in leaders:
                    if isinstance(leader, dict):
                        rows.append([
                            category,
                            leader.get("team", ""),
                            leader.get("name", ""),
                            leader.get("value", "")
                        ])
            elif isinstance(leaders, dict):
                rows.append([
                    category,
                    leaders.get("team", ""),
                    leaders.get("name", ""),
                    leaders.get("value", "")
                ])
        
        table.setRowCount(len(rows))
        for row, row_data in enumerate(rows):
            for col, value in enumerate(row_data):
                item = QTableWidgetItem(str(value))
                table.setItem(row, col, item)
        
        # Configure table
        table.setEditTriggers(QTableWidget.EditTrigger.NoEditTriggers)
        table.setSelectionBehavior(QTableWidget.SelectionBehavior.SelectRows)
        table.setAlternatingRowColors(True)
        table.verticalHeader().setVisible(False)
        
        header = table.horizontalHeader()
        header.setSectionResizeMode(QHeaderView.ResizeMode.ResizeToContents)
        header.setSectionResizeMode(2, QHeaderView.ResizeMode.Stretch)  # Player name stretches
        
        layout.addWidget(table)
    
    def _add_boxscore_data_to_layout(self, layout, data):
        """Add boxscore data to layout using accessible tables with proper keyboard navigation"""
        if not data:
            layout.addWidget(QLabel("No boxscore data available."))
            return
        
        # Check if data has the expected ESPN API structure
        has_teams = isinstance(data, dict) and "teams" in data and data["teams"]
        has_players = isinstance(data, dict) and "players" in data and data["players"]
        
        if not has_teams and not has_players:
            info_label = QLabel("Boxscore data is not available for this game.\n\n"
                               "This can happen for several reasons:\n"
                               "• Game is too old (ESPN may not provide detailed statistics for older games)\n"
                               "• Game was postponed or cancelled\n"
                               "• Game has not yet started\n"
                               "• Data is temporarily unavailable from ESPN\n\n"
                               "Try checking recent games or games currently in progress for boxscore data.")
            info_label.setWordWrap(True)
            info_label.setStyleSheet("padding: 10px; color: #666; font-size: 12px;")
            layout.addWidget(info_label)
            return
        
        # Create tab widget for organized boxscore display
        tab_widget = QTabWidget()
        tab_widget.setAccessibleName("Boxscore Tabs")
        tab_widget.setAccessibleDescription("Tabbed view of team and player statistics. Use Left/Right arrow keys to navigate tabs, Tab to enter tables.")
        tab_widget.setFocusPolicy(Qt.FocusPolicy.StrongFocus)
        
        # Process each team separately - create tabs for each team
        if has_teams or has_players:
            # Determine team names first
            team_names = []
            if has_teams:
                for team_data in data["teams"]:
                    team_name = team_data.get("team", {}).get("displayName", "Unknown Team")
                    team_names.append(team_name)
            elif has_players:
                for team_players in data["players"]:
                    team_name = team_players.get("team", {}).get("displayName", "Unknown Team")
                    team_names.append(team_name)
            
            # Create tabs for each team
            for team_idx in range(len(team_names)):
                team_name = team_names[team_idx]
                
                # Team Statistics Tab
                if has_teams and team_idx < len(data["teams"]):
                    team_data = data["teams"][team_idx]
                    team_stats = team_data.get("statistics", [])
                    
                    if team_stats:
                        team_widget = QWidget()
                        team_layout = QVBoxLayout()
                        
                        # Create team header
                        team_label = QLabel(f"=== {team_name} Team Statistics ===")
                        team_label.setStyleSheet("font-weight: bold; font-size: 14px; margin: 10px 0;")
                        team_layout.addWidget(team_label)
                        
                        first_team_table = None  # Track first table for focus
                        
                        for stat_group in team_stats:
                            stat_type = stat_group.get("displayName", stat_group.get("name", "Team Stats"))
                            stats_array = stat_group.get("stats", [])
                            
                            if stats_array:
                                # Create team statistics table
                                team_table = BoxscoreTable(title=f"{team_name} {stat_type}")
                                team_table.setup_columns(["Statistic", "Value"])
                                
                                # Prioritize important stats by putting them first
                                important_stats = ['runs', 'hits', 'errors', 'homeRuns', 'runsBattedIn']
                                if stat_type.lower() == 'pitching':
                                    important_stats = ['earnedRuns', 'runs', 'hits', 'strikeouts', 'walks', 'homeRuns']
                                
                                stats_data = []
                                remaining_stats = []
                                
                                # First pass: find important stats
                                for stat in stats_array:
                                    stat_name = stat.get("displayName", stat.get("name", "Unknown"))
                                    stat_value = stat.get("displayValue", str(stat.get("value", "N/A")))
                                    stat_key = stat.get("name", "").lower()
                                    
                                    if any(important in stat_key for important in important_stats):
                                        stats_data.append([stat_name, stat_value])
                                    else:
                                        remaining_stats.append([stat_name, stat_value])
                                
                                # Add a separator if we have both important and remaining stats
                                if stats_data and remaining_stats:
                                    stats_data.append(["--- Other Stats ---", ""])
                                
                                # Add remaining stats
                                stats_data.extend(remaining_stats)
                                
                                # Set focus on first table created
                                should_focus = first_team_table is None
                                if should_focus:
                                    first_team_table = team_table
                                
                                team_table.populate_data(stats_data, set_focus=should_focus)
                                team_layout.addWidget(team_table)
                        
                        team_widget.setLayout(team_layout)
                        tab_widget.addTab(team_widget, f"{team_name} Stats")
                
                # Player Statistics Tabs for this team
                if has_players and team_idx < len(data["players"]):
                    team_players = data["players"][team_idx]
                    player_stats_groups = team_players.get("statistics", [])
                    
                    for stat_group in player_stats_groups:
                        stat_type = stat_group.get("type", "Unknown")
                        stat_names = stat_group.get("names", [])
                        athletes = stat_group.get("athletes", [])
                        
                        if not athletes or not stat_names:
                            continue
                        
                        # Create widget for this stat type (batting/pitching)
                        stat_widget = QWidget()
                        stat_layout = QVBoxLayout()
                        
                        # Create team header
                        team_label = QLabel(f"=== {team_name} {stat_type.title()} ===")
                        team_label.setStyleSheet("font-weight: bold; font-size: 14px; margin: 10px 0;")
                        stat_layout.addWidget(team_label)
                        
                        # Create player statistics table
                        stat_table = BoxscoreTable(title=f"{team_name} {stat_type.title()}")
                        
                        # Build headers - Player name + position + stat names
                        headers = ["Player", "Pos"] + stat_names
                        stat_table.setup_columns(headers, stretch_column=0)
                        
                        # Build player data
                        player_data = []
                        for athlete in athletes:
                            if not athlete.get("active", True):
                                continue
                                
                            player_info = athlete.get("athlete", {})
                            player_name = player_info.get("displayName", "Unknown")
                            position = player_info.get("position", {}).get("abbreviation", "")
                            stats = athlete.get("stats", [])
                            
                            # Build row data
                            row = [player_name, position]
                            row.extend(stats)
                            player_data.append(row)
                        
                        # Set focus for first tab created
                        should_focus = tab_widget.count() == 0
                        stat_table.populate_data(player_data, set_focus=should_focus)
                        stat_layout.addWidget(stat_table)
                        
                        stat_widget.setLayout(stat_layout)
                        tab_widget.addTab(stat_widget, f"{team_name} {stat_type.title()}")
        
        # Add the tab widget to the main layout
        layout.addWidget(tab_widget)
        
        # Configure custom keyboard navigation for tab widget
        original_keyPressEvent = tab_widget.keyPressEvent
        
        def custom_keyPressEvent(event):
            key = event.key()
            
            # Handle arrow keys for tab navigation when focus is on tab bar
            if tab_widget.tabBar().hasFocus():
                if key == Qt.Key.Key_Left:
                    current = tab_widget.currentIndex()
                    new_index = (current - 1) % tab_widget.count()
                    tab_widget.setCurrentIndex(new_index)
                    event.accept()
                    return
                elif key == Qt.Key.Key_Right:
                    current = tab_widget.currentIndex()
                    new_index = (current + 1) % tab_widget.count()
                    tab_widget.setCurrentIndex(new_index)
                    event.accept()
                    return
                elif key == Qt.Key.Key_Tab:
                    # Tab from tab bar into first table of current tab
                    current_widget = tab_widget.currentWidget()
                    if current_widget:
                        tables = current_widget.findChildren(BoxscoreTable)
                        if tables:
                            tables[0].setFocus()
                            if tables[0].rowCount() > 0:
                                tables[0].setCurrentCell(0, 0)
                    event.accept()
                    return
            
            # Default handling
            original_keyPressEvent(event)
        
        tab_widget.keyPressEvent = custom_keyPressEvent
        
        # Set up initial tab focus
        if tab_widget.count() > 0:
            tab_widget.setCurrentIndex(0)
            # Focus on the tab bar initially so arrows can navigate tabs
            QTimer.singleShot(50, lambda: tab_widget.tabBar().setFocus())

    def _add_plays_list_to_layout(self, layout, data):
        """Add hierarchical play-by-play tree to layout"""
        if not data:
            layout.addWidget(QLabel("No play-by-play data available."))
            return
        
        # Store plays data for export functionality
        self.current_plays_data = data
        
        # Detect sport type from data structure or current league
        sport_type = self._detect_sport_type(data)
        
        # Add header info with export button
        header_layout = QHBoxLayout()
        info_label = QLabel(f"Play-by-Play ({len(data)} plays)")
        info_label.setStyleSheet("font-weight: bold; font-size: 14px; margin: 10px 0;")
        header_layout.addWidget(info_label)
        
        # Add Export Game Log button
        export_btn = QPushButton("Export Game Log")
        export_btn.setAccessibleName("Export Game Log Button")
        export_btn.setAccessibleDescription("Export the complete game log as an HTML file")
        export_btn.clicked.connect(self._export_game_log)
        export_btn.setMaximumWidth(150)
        header_layout.addWidget(export_btn)
        header_layout.addStretch()  # Push button to the left
        
        layout.addLayout(header_layout)
        
        # Create tree widget for hierarchical view
        plays_tree = QTreeWidget()
        plays_tree.setAccessibleName("Play-by-Play Tree")
        plays_tree.setAccessibleDescription("Hierarchical view of game plays organized by period and drive/inning. Use up/down arrows to navigate, left/right to expand/collapse.")
        plays_tree.setHeaderLabels(["Play Description"])
        
        # Add custom event handling for better accessibility
        def on_item_expanded(item):
            # Provide accessibility feedback for expansions
            item_text = item.text(0)
            plays_tree.setAccessibleDescription(f"Expanded {item_text}. Use arrow keys to navigate children.")
        
        def on_item_collapsed(item):
            # Provide accessibility feedback for collapses
            item_text = item.text(0)
            plays_tree.setAccessibleDescription(f"Collapsed {item_text}. Use right arrow to expand.")
        
        plays_tree.itemExpanded.connect(on_item_expanded)
        plays_tree.itemCollapsed.connect(on_item_collapsed)
        
        if sport_type == "MLB":
            self._build_baseball_tree(plays_tree, data)
        elif sport_type == "NFL":
            self._build_football_tree(plays_tree, data)
        else:
            # Default to generic organization
            self._build_generic_tree(plays_tree, data)
        
        layout.addWidget(plays_tree)
        
        # Set focus to the tree for better accessibility
        QTimer.singleShot(100, lambda: plays_tree.setFocus())
    
    def _add_drives_list_to_layout(self, layout, drives_data):
        """Add NFL drives data to layout (NFL-specific method)"""
        if not drives_data:
            layout.addWidget(QLabel("No drives data available."))
            return
        
        # Handle both current drive and drive history
        all_drives = []
        
        # Add current drive if available
        current_drive = drives_data.get("current")
        if current_drive:
            all_drives.append(("Current Drive", current_drive))
        
        # Add previous drives if available
        previous_drives = drives_data.get("previous", [])
        for i, drive in enumerate(previous_drives):
            drive_num = len(previous_drives) - i  # Number drives in reverse order
            all_drives.append((f"Drive {drive_num}", drive))
        
        if not all_drives:
            layout.addWidget(QLabel("No drive data available."))
            return
        
        # Store drives data for export functionality
        self.current_drives_data = drives_data
        
        # Add header info with export button
        header_layout = QHBoxLayout()
        total_drives = len(all_drives)
        info_label = QLabel(f"Drive-by-Drive Summary ({total_drives} drives)")
        info_label.setStyleSheet("font-weight: bold; font-size: 14px; margin: 10px 0;")
        header_layout.addWidget(info_label)
        
        # Add Export Game Log button
        export_btn = QPushButton("Export Game Log")
        export_btn.setAccessibleName("Export Game Log Button")
        export_btn.setAccessibleDescription("Export the complete game log as an HTML file")
        export_btn.clicked.connect(self._export_game_log)
        export_btn.setMaximumWidth(150)
        header_layout.addWidget(export_btn)
        header_layout.addStretch()  # Push button to the left
        
        layout.addLayout(header_layout)
        
        # Create tree widget for drives
        drives_tree = QTreeWidget()
        drives_tree.setAccessibleName("NFL Drives Tree")
        drives_tree.setAccessibleDescription("Hierarchical view of NFL drives organized by quarter. Use up/down arrows to navigate, left/right to expand/collapse.")
        drives_tree.setHeaderLabels(["Drive Summary"])
        
        # Group drives by quarter for better organization
        quarter_groups = {}
        
        for drive_label, drive in all_drives:
            if not drive or not isinstance(drive, dict):
                continue
                
            # Get drive info
            description = drive.get("description", "Unknown drive")
            team_info = drive.get("team", {})
            team_name = team_info.get("displayName", "Unknown Team")
            
            # Determine quarter from plays
            plays = drive.get("plays", [])
            quarter = "Unknown Quarter"
            if plays and len(plays) > 0:
                first_play = plays[0]
                period_info = first_play.get("period", {})
                quarter_num = period_info.get("number", "?")
                quarter = f"Quarter {quarter_num}"
            
            # Separate kickoffs from regular drive plays
            drive_plays = []
            kickoff_plays = []
            
            for play in plays:
                play_type = play.get("type", {})
                play_type_text = play_type.get("text", "").lower()
                
                if "kickoff" in play_type_text:
                    kickoff_plays.append(play)
                else:
                    drive_plays.append(play)
            
            # Group by quarter
            if quarter not in quarter_groups:
                quarter_groups[quarter] = []
            
            # Add kickoffs as separate entries
            for kickoff in kickoff_plays:
                quarter_groups[quarter].append(("Kickoff", {"plays": [kickoff]}, "Special Teams", "Kickoff", True))
            
            # Add regular drive if it has non-kickoff plays
            if drive_plays:
                modified_drive = drive.copy()
                modified_drive["plays"] = drive_plays
                quarter_groups[quarter].append((drive_label, modified_drive, team_name, description, False))
        
        # Build tree structure by quarter
        for quarter in sorted(quarter_groups.keys()):
            quarter_item = QTreeWidgetItem([quarter])
            quarter_item.setExpanded(True)
            drives_tree.addTopLevelItem(quarter_item)
            
            drives_in_quarter = quarter_groups[quarter]
            for drive_label, drive, team_name, description, is_kickoff in drives_in_quarter:
                if is_kickoff:
                    # Create kickoff item directly under quarter
                    kickoff_item = QTreeWidgetItem(["⚡ Kickoff"])
                    kickoff_item.setBackground(0, QColor(240, 240, 255))  # Light blue
                    kickoff_item.setExpanded(False)
                    quarter_item.addChild(kickoff_item)
                    
                    # Add the kickoff play
                    plays = drive.get("plays", [])
                    for play in plays:
                        play_text = play.get("text", "Unknown play")
                        
                        # Add clock context
                        clock = play.get("clock", {})
                        if clock:
                            clock_display = clock.get("displayValue", "")
                            if clock_display:
                                play_text = f"[{clock_display}] {play_text}"
                        
                        play_item = QTreeWidgetItem([play_text])
                        kickoff_item.addChild(play_item)
                else:
                    # Create drive summary node
                    drive_summary = f"{team_name}: {description}"
                    drive_item = QTreeWidgetItem([drive_summary])
                    drive_item.setExpanded(False)  # Collapsed by default
                    quarter_item.addChild(drive_item)
                    
                    # Add individual plays under the drive (already filtered to exclude kickoffs)
                    plays = drive.get("plays", [])
                    for play in plays:
                        play_text = play.get("text", "Unknown play")
                        
                        # Add down and distance information for NFL plays
                        down_distance_prefix = ""
                        start = play.get("start", {})
                        
                        # For display, we want to show the situation at the START of the play
                        down = start.get("down", 0)
                        distance = start.get("distance", 0)
                        possession_text = start.get("possessionText", "")
                        yards_to_endzone = start.get("yardsToEndzone", 0)
                        
                        # Get additional NFL-specific data
                        stat_yardage = play.get("statYardage", 0)
                        play_type = play.get("type", {})
                        play_type_text = play_type.get("text", "")
                        
                        # Build enhanced play description
                        enhanced_text = play_text
                        
                        # Add yardage information if available
                        if stat_yardage != 0:
                            yardage_display = f"(+{stat_yardage} yards)" if stat_yardage > 0 else f"({stat_yardage} yards)"
                            enhanced_text = f"{yardage_display} {enhanced_text}"
                        
                        # Add play type for clarity (accessible text)
                        if play_type_text and play_type_text.lower() not in enhanced_text.lower():
                            if "pass" in play_type_text.lower():
                                enhanced_text = f"PASS: {enhanced_text}"
                            elif "rush" in play_type_text.lower():
                                enhanced_text = f"RUSH: {enhanced_text}"
                            elif "sack" in play_type_text.lower():
                                enhanced_text = f"SACK: {enhanced_text}"
                            elif "penalty" in play_type_text.lower():
                                enhanced_text = f"PENALTY: {enhanced_text}"
                            elif "punt" in play_type_text.lower():
                                enhanced_text = f"PUNT: {enhanced_text}"
                            elif "field goal" in play_type_text.lower():
                                enhanced_text = f"FIELD GOAL: {enhanced_text}"
                        
                        # Add situational context
                        situation_prefix = ""
                        if yards_to_endzone <= 5:
                            situation_prefix = "GOAL LINE "
                        elif yards_to_endzone <= 20:
                            situation_prefix = "RED ZONE "
                        elif down == 4:
                            situation_prefix = "4TH DOWN "
                        
                        # Use start data for down/distance display (not end!)
                        if down > 0:  # Regular downs
                            if possession_text:
                                if situation_prefix:
                                    down_distance_prefix = f"[{situation_prefix}{down} & {distance} from {possession_text}] "
                                else:
                                    down_distance_prefix = f"[{down} & {distance} from {possession_text}] "
                            else:
                                down_distance_prefix = f"[{situation_prefix}{down} & {distance}] "
                        
                        # Add extra context for key plays
                        if play.get("scoringPlay"):
                            away_score = play.get("awayScore", 0)
                            home_score = play.get("homeScore", 0)
                            play_text = f"TOUCHDOWN: {down_distance_prefix}{enhanced_text} ({away_score}-{home_score})"
                        else:
                            play_text = f"{down_distance_prefix}{enhanced_text}"
                        
                        # Add clock context
                        clock = play.get("clock", {})
                        if clock:
                            clock_display = clock.get("displayValue", "")
                            if clock_display:
                                play_text = f"[{clock_display}] {play_text}"
                        
                        play_item = QTreeWidgetItem([play_text])
                        
                        # Highlight scoring plays
                        if play.get("scoringPlay"):
                            play_item.setBackground(0, QColor(255, 255, 150))  # Light yellow
                        # Highlight goal line plays
                        elif yards_to_endzone <= 5:
                            play_item.setBackground(0, QColor(255, 240, 240))  # Light red
                        # Highlight red zone plays  
                        elif yards_to_endzone <= 20:
                            play_item.setBackground(0, QColor(255, 250, 240))  # Light orange
                        
                        drive_item.addChild(play_item)
        
        layout.addWidget(drives_tree)
    
    def _detect_sport_type(self, data):
        """Detect sport type from play data or current league"""
        if hasattr(self, 'league') and self.league:
            return self.league
        
        # Try to detect from data structure
        if data and len(data) > 0:
            sample_play = data[0]
            period = sample_play.get("period", {})
            period_display = period.get("displayValue", "")
            
            if "inning" in period_display.lower():
                return "MLB"
            elif "quarter" in period_display.lower():
                return "NFL"
        
        return "Generic"
    
    def _build_baseball_tree(self, plays_tree, data):
        """Build baseball-specific hierarchical tree with enhanced information"""
        # Group plays by inning/period
        inning_groups = {}
        for play in data:
            period_info = play.get("period", {})
            period_number = period_info.get("number", 0)
            period_display = period_info.get("displayValue", f"Period {period_number}")
            period_type = period_info.get("type", "Unknown").lower()
            
            if period_display not in inning_groups:
                inning_groups[period_display] = {"top": [], "bottom": []}
            
            # Use the actual period type from ESPN data
            if period_type == "top":
                inning_groups[period_display]["top"].append(play)
            elif period_type == "bottom":
                inning_groups[period_display]["bottom"].append(play)
            else:
                # Fallback for other sports or unknown types
                inning_groups[period_display]["top"].append(play)
        
        # Calculate running scores and pitcher info
        score_tracker = self._calculate_running_scores(data)
        
        # Build tree structure
        for period_display in sorted(inning_groups.keys(), key=lambda x: int(x.split()[0][:-2]) if x.split()[0][:-2].isdigit() else 0):
            inning_item = QTreeWidgetItem([period_display])
            inning_item.setExpanded(True)  # Expand by default
            plays_tree.addTopLevelItem(inning_item)
            
            period_data = inning_groups[period_display]
            inning_num = period_display.split()[0]  # "1st", "2nd", etc.
            
            # Add top half (if any plays)
            if period_data["top"]:
                # Get score after top half and pitcher info
                half_key = f"{period_display}_top"
                score_info = score_tracker.get(half_key, {})
                pitcher_info = self._extract_pitcher_info(period_data["top"])
                
                # Create enhanced label with score and pitcher
                label = self._create_enhanced_half_inning_label(f"Top of the {inning_num}", score_info, pitcher_info)
                top_item = QTreeWidgetItem([label])
                top_item.setExpanded(True)
                inning_item.addChild(top_item)
                self._add_baseball_plays_to_tree_group(top_item, period_data["top"])
            
            # Add bottom half (if any plays)
            if period_data["bottom"]:
                # Get score after bottom half and pitcher info
                half_key = f"{period_display}_bottom"
                score_info = score_tracker.get(half_key, {})
                pitcher_info = self._extract_pitcher_info(period_data["bottom"])
                
                # Create enhanced label with score and pitcher
                label = self._create_enhanced_half_inning_label(f"Bottom of the {inning_num}", score_info, pitcher_info)
                bottom_item = QTreeWidgetItem([label])
                bottom_item.setExpanded(True)
                inning_item.addChild(bottom_item)
                self._add_baseball_plays_to_tree_group(bottom_item, period_data["bottom"])
    
    def _calculate_running_scores(self, plays_data):
        """Calculate running scores after each half-inning"""
        score_tracker = {}
        home_score = 0
        away_score = 0
        
        # Group plays by inning and half for scoring calculations
        for play in plays_data:
            period_info = play.get("period", {})
            period_display = period_info.get("displayValue", "Unknown")
            period_type = period_info.get("type", "Unknown").lower()
            
            # Track scoring plays
            if play.get("scoringPlay", False):
                # Extract runs scored from play text
                runs_scored = self._extract_runs_from_play(play.get("text", ""))
                team_id = play.get("team", {}).get("id")
                
                # Determine if home or away team scored
                if self._is_home_team_batting(period_type):
                    home_score += runs_scored
                else:
                    away_score += runs_scored
            
            # Store score after this half-inning
            half_key = f"{period_display}_{period_type}"
            score_tracker[half_key] = {
                "home": home_score,
                "away": away_score,
                "total_runs": home_score + away_score
            }
        
        return score_tracker
    
    def _extract_runs_from_play(self, play_text):
        """Extract number of runs scored from a play description"""
        import re
        # Look for patterns like "scores", "2 runs score", etc.
        if "scores" in play_text.lower():
            # Try to find number before "run" or "runs"
            match = re.search(r'(\d+)\s+runs?\s+score', play_text.lower())
            if match:
                return int(match.group(1))
            # Single run if just "scores"
            return 1
        return 0
    
    def _is_home_team_batting(self, period_type):
        """Determine if home team is batting based on period type"""
        return period_type == "bottom"
    
    def _extract_pitcher_info(self, half_inning_plays):
        """Extract pitcher information from half-inning plays"""
        pitcher_name = "Unknown"
        pitcher_changes = []
        
        for play in half_inning_plays:
            play_text = play.get("text", "")
            
            # Look for pitcher announcements
            if " pitches to " in play_text:
                parts = play_text.split(" pitches to ")
                if len(parts) >= 2:
                    pitcher_name = parts[0].strip()
                    break
            
            # Look for pitching changes
            if "pitching change" in play_text.lower() or "new pitcher" in play_text.lower():
                pitcher_changes.append(play_text)
        
        return {
            "pitcher": pitcher_name,
            "changes": pitcher_changes
        }
    
    def _create_enhanced_half_inning_label(self, base_label, score_info, pitcher_info):
        """Create enhanced label with score and pitcher information"""
        label_parts = [base_label]
        
        # Add score information if available
        if score_info and score_info.get("total_runs", 0) > 0:
            away_score = score_info.get("away", 0)
            home_score = score_info.get("home", 0)
            label_parts.append(f"({away_score}-{home_score})")
        
        # Add pitcher information if available
        pitcher = pitcher_info.get("pitcher")
        if pitcher and pitcher != "Unknown":
            # Keep it concise - just last name if possible
            pitcher_parts = pitcher.split()
            display_pitcher = pitcher_parts[-1] if pitcher_parts else pitcher
            label_parts.append(f"- {display_pitcher} pitching")
        
        return " ".join(label_parts)
    
    def _build_football_tree(self, plays_tree, data):
        """Build NFL-specific hierarchical tree"""
        # Group plays by quarter and drive
        quarter_groups = {}
        
        for play in data:
            period_info = play.get("period", {})
            period_number = period_info.get("number", 1)
            period_display = period_info.get("displayValue", f"{period_number}Q")
            
            drive_number = play.get("driveNumber", "Unknown")
            drive_team = play.get("team", {}).get("id", "Unknown")
            
            if period_display not in quarter_groups:
                quarter_groups[period_display] = {}
            
            drive_key = f"Drive {drive_number} (Team {drive_team})"
            if drive_key not in quarter_groups[period_display]:
                quarter_groups[period_display][drive_key] = []
            
            quarter_groups[period_display][drive_key].append(play)
        
        # Build tree structure
        for period_display in sorted(quarter_groups.keys()):
            quarter_item = QTreeWidgetItem([period_display])
            quarter_item.setExpanded(True)
            plays_tree.addTopLevelItem(quarter_item)
            
            drives = quarter_groups[period_display]
            for drive_key in sorted(drives.keys()):
                drive_plays = drives[drive_key]
                if drive_plays:
                    # Determine drive result
                    drive_result = self._determine_drive_result(drive_plays)
                    drive_display = f"{drive_key}: {drive_result}" if drive_result else drive_key
                    
                    drive_item = QTreeWidgetItem([drive_display])
                    drive_item.setExpanded(False)  # Collapsed by default
                    quarter_item.addChild(drive_item)
                    
                    self._add_football_plays_to_drive(drive_item, drive_plays)
    
    def _build_generic_tree(self, plays_tree, data):
        """Build generic hierarchical tree for unknown sports"""
        # Group by period only
        period_groups = {}
        for play in data:
            period_info = play.get("period", {})
            period_display = period_info.get("displayValue", "Unknown Period")
            
            if period_display not in period_groups:
                period_groups[period_display] = []
            period_groups[period_display].append(play)
        
        # Build simple tree
        for period_display in sorted(period_groups.keys()):
            period_item = QTreeWidgetItem([period_display])
            period_item.setExpanded(True)
            plays_tree.addTopLevelItem(period_item)
            
            for play in period_groups[period_display]:
                play_text = play.get("text", "Unknown play")
                play_item = QTreeWidgetItem([play_text])
                period_item.addChild(play_item)
    
    def _add_baseball_plays_to_tree_group(self, parent_item, plays):
        """Add plays to a tree group, organizing by at-bat with result as main node"""
        # Filter out transition plays (inning markers, etc.)
        meaningful_plays = []
        for play in plays:
            play_text = play.get("text", "")
            
            # Skip inning transition markers and empty plays
            if (play_text.startswith("Top of the") or 
                play_text.startswith("Bottom of the") or 
                play_text.startswith("End of the") or
                play_text.startswith("Middle of the") or
                not play_text.strip()):
                continue
                
            meaningful_plays.append(play)
        
        # Group plays by at-bat
        at_bats = []
        current_at_bat = None
        
        for play in meaningful_plays:
            play_text = play.get("text", "")
            
            # Check if this is a batter announcement (start of new at-bat)
            if " pitches to " in play_text:
                # End previous at-bat if exists
                if current_at_bat:
                    at_bats.append(current_at_bat)
                
                # Start new at-bat
                parts = play_text.split(" pitches to ")
                if len(parts) >= 2:
                    batter_name = parts[1].strip()
                    current_at_bat = {
                        "batter": batter_name,
                        "plays": [],
                        "result": None,
                        "scoring": False
                    }
                continue
            
            # Add play to current at-bat
            if current_at_bat:
                current_at_bat["plays"].append(play)
                
                # Check if this is the result play (final outcome)
                # Look for player name in the play text to identify result plays
                batter_name = current_at_bat["batter"]
                name_words = batter_name.split()
                
                # Check if any part of the player's name appears in the play text
                name_found_in_play = any(name_part.lower() in play_text.lower() 
                                       for name_part in name_words if len(name_part) > 2)
                
                if name_found_in_play or any(outcome in play_text.lower() for outcome in 
                       ["struck out", "grounded out", "flied out", "popped out", "lined out", 
                        "fouled out", "reached on error", "singled", "doubled", "tripled", "homered",
                        "walked", "hit by pitch", "reached on fielder's choice", "reached on",
                        "grounded into", "flied into", "popped into", "lined into", "single to", "double to"]):
                    current_at_bat["result"] = play_text
                    if play.get("scoringPlay", False):
                        current_at_bat["scoring"] = True
                        current_at_bat["score"] = f"({play.get('awayScore', 0)}-{play.get('homeScore', 0)})"
                    
                    # End this at-bat
                    at_bats.append(current_at_bat)
                    current_at_bat = None
        
        # Add any remaining at-bat
        if current_at_bat:
            # If no clear result, use last play as result
            if current_at_bat["plays"] and not current_at_bat["result"]:
                last_play = current_at_bat["plays"][-1]
                current_at_bat["result"] = last_play.get("text", "At-bat in progress")
            at_bats.append(current_at_bat)
        
        # Create tree nodes for each at-bat
        for at_bat in at_bats:
            if not at_bat["batter"] or not at_bat["result"]:
                continue
                
            # Create main node with batter name and result
            result_text = at_bat["result"]
            if at_bat["scoring"]:
                main_text = f"⚾ {at_bat['batter']}: {result_text} {at_bat.get('score', '')}"
            else:
                main_text = f"{at_bat['batter']}: {result_text}"
            
            at_bat_item = QTreeWidgetItem([main_text])
            at_bat_item.setExpanded(False)  # Collapsed by default
            
            # Highlight scoring at-bats
            if at_bat["scoring"]:
                at_bat_item.setBackground(0, QColor(255, 255, 150))  # Light yellow
            
            parent_item.addChild(at_bat_item)
            
            # Add pitch-by-pitch details as children (excluding the result play)
            pitch_count = 0
            for play in at_bat["plays"]:
                play_text = play.get("text", "")
                
                # Skip the result play since it's already in the main node
                if play_text == at_bat["result"]:
                    continue
                
                # Add pitch details
                if "Pitch" in play_text or any(pitch_type in play_text.lower() for pitch_type in 
                                             ["ball", "strike", "foul", "looking", "swinging"]):
                    pitch_count += 1
                    
                    # Extract additional pitch details if available
                    enhanced_text = play_text
                    velocity = play.get("pitchVelocity")
                    pitch_type = play.get("pitchType", {})
                    pitch_type_text = pitch_type.get("text", "") if isinstance(pitch_type, dict) else ""
                    pitch_coordinate = play.get("pitchCoordinate", {})
                    
                    # Get pitch location with absolute coordinates
                    location = ""
                    coordinates_text = ""
                    if pitch_coordinate and isinstance(pitch_coordinate, dict):
                        espn_x = pitch_coordinate.get("x")  # Horizontal (absolute)
                        espn_y = pitch_coordinate.get("y")  # Vertical (absolute)
                        if espn_x is not None and espn_y is not None:
                            # Try to determine batter handedness
                            batter_side = None
                            
                            # Check if we can extract batter info from the play data
                            if isinstance(play, dict) and 'participants' in play:
                                for participant in play.get('participants', []):
                                    if isinstance(participant, dict) and participant.get('type') == 'batter':
                                        batter_side = participant.get('batSide')
                                        break
                            
                            # For now, use simple heuristics for known players
                            # TODO: Improve batter data extraction from ESPN API
                            if not batter_side:
                                batter_name = at_bat.get('batter', '') if isinstance(at_bat, dict) else ''
                                if 'Lindor' in batter_name:
                                    batter_side = 'L'  # Based on our hit-by-pitch analysis
                                # Add more known players as needed
                            
                            # Get location with batter context
                            location = get_pitch_location(espn_x, espn_y, batter_side)
                            coordinates_text = f"({espn_x}, {espn_y})"  # Display absolute coordinates
                    
                    # Build enhanced text with velocity, type, location, and coordinates
                    details = []
                    if velocity:
                        details.append(f"{velocity} mph")
                    if pitch_type_text:
                        details.append(pitch_type_text)
                    
                    if details:
                        detail_text = " ".join(details)
                        if location and coordinates_text:
                            enhanced_text = f"{play_text} ({detail_text}) - {location} {coordinates_text}"
                        elif location:
                            enhanced_text = f"{play_text} ({detail_text}) - {location}"
                        else:
                            enhanced_text = f"{play_text} ({detail_text})"
                    elif location and coordinates_text:
                        enhanced_text = f"{play_text} - {location} {coordinates_text}"
                    elif location:
                        enhanced_text = f"{play_text} - {location}"
                    else:
                        enhanced_text = play_text
                    
                    pitch_item = QTreeWidgetItem([f"  {enhanced_text}"])
                    at_bat_item.addChild(pitch_item)
                else:
                    # Other play details (substitutions, etc.)
                    detail_item = QTreeWidgetItem([f"  {play_text}"])
                    at_bat_item.addChild(detail_item)

    def _determine_drive_result(self, drive_plays):
        """Determine the result of an NFL drive"""
        if not drive_plays:
            return "No plays"
        
        last_play = drive_plays[-1]
        play_text = last_play.get("text", "").lower()
        
        # Check for common drive outcomes
        if "touchdown" in play_text:
            return "Touchdown"
        elif "field goal" in play_text:
            return "Field Goal"
        elif "punt" in play_text:
            return "Punt"
        elif "turnover" in play_text or "interception" in play_text or "fumble" in play_text:
            return "Turnover"
        elif "safety" in play_text:
            return "Safety"
        elif any(end_indicator in play_text for end_indicator in ["end of quarter", "end of half", "end of game"]):
            return "End of Period"
        else:
            return f"{len(drive_plays)} plays"
    
    def _add_football_plays_to_drive(self, parent_item, plays):
        """Add NFL plays to a drive, organizing by meaningful sequences"""
        for play in plays:
            play_text = play.get("text", "Unknown play")
            
            # Extract down and distance info if available
            down = play.get("down")
            distance = play.get("distance")
            yard_line = play.get("yardLine")
            
            # Enhance play text with context
            enhanced_text = play_text
            if down and distance:
                enhanced_text = f"{down} & {distance}: {play_text}"
            
            if yard_line:
                enhanced_text = f"{enhanced_text} (at {yard_line})"
            
            # Create play item
            play_item = QTreeWidgetItem([enhanced_text])
            
            # Highlight scoring plays
            if play.get("scoringPlay", False):
                play_item.setBackground(0, QColor(255, 255, 150))  # Light yellow
                away_score = play.get("awayScore", 0)
                home_score = play.get("homeScore", 0)
                play_item.setText(0, f"🏈 {enhanced_text} ({away_score}-{home_score})")
            
            parent_item.addChild(play_item)

    def _export_game_log(self):
        """Export complete game log as HTML file"""
        try:
            # Check for either plays data or drives data
            has_plays = hasattr(self, 'current_plays_data') and self.current_plays_data
            has_drives = hasattr(self, 'current_drives_data') and self.current_drives_data
            
            if not has_plays and not has_drives:
                QMessageBox.warning(self, "Export Error", "No play or drive data available to export.")
                return
            
            # Generate filename with game information
            filename = self._generate_export_filename()
            
            # Generate HTML content
            html_content = self._generate_game_log_html()
            
            # Save to file in the application directory
            app_dir = os.getcwd()  # Current working directory where app was launched
            file_path = os.path.join(app_dir, filename)
            
            with open(file_path, 'w', encoding='utf-8') as f:
                f.write(html_content)
            
            # Show success message
            QMessageBox.information(
                self,
                "Export Complete",
                f"Game log exported successfully!\n\nFile saved as:\n{filename}\n\nLocation: {app_dir}"
            )
            
        except Exception as e:
            QMessageBox.critical(self, "Export Error", f"Failed to export game log:\n{str(e)}")
    
    def _generate_export_filename(self):
        """Generate a unique filename for the exported game log"""
        from datetime import datetime
        
        # Get current date for the filename
        current_date = datetime.now().strftime("%Y%m%d")
        
        # Try to extract team information for a meaningful filename
        game_info = ""
        team_names = self._extract_team_nicknames()
        
        if team_names:
            away_team, home_team = team_names
            game_info = f"{away_team}_vs_{home_team}"
        elif hasattr(self, 'game_id') and self.game_id:
            game_info = f"game_{self.game_id}"
        
        # Fallback to league if no specific game info
        if not game_info:
            league = getattr(self, 'league', 'UNKNOWN').upper()
            game_info = f"{league}_game"
        
        # Create filename
        filename = f"game_log_{game_info}_{current_date}.html"
        
        # Sanitize filename (remove/replace invalid characters)
        invalid_chars = '<>:"/\\|?*'
        for char in invalid_chars:
            filename = filename.replace(char, '_')
        
        return filename
    
    def _extract_team_nicknames(self):
        """Extract team nicknames from game data"""
        try:
            # Try to get team info from the stored raw details
            if hasattr(self, 'current_raw_details') and self.current_raw_details:
                details = self.current_raw_details
                if 'header' in details:
                    competitors = details['header'].get('competitions', [{}])[0].get('competitors', [])
                    if len(competitors) >= 2:
                        # Find away team (order=0) and home team (order=1)
                        away_team = None
                        home_team = None
                        for competitor in competitors:
                            if competitor.get('homeAway') == 'away':
                                away_team = competitor['team']['name']  # e.g., "Athletics", "Brewers"
                            elif competitor.get('homeAway') == 'home':
                                home_team = competitor['team']['name']  # e.g., "Nationals", "Yankees"
                        
                        if away_team and home_team:
                            return away_team, home_team
                        
                        # Fallback to order-based extraction
                        if len(competitors) >= 2:
                            away_team = competitors[0]['team']['name']
                            home_team = competitors[1]['team']['name']
                            return away_team, home_team
            
            # Fallback: try to extract from plays data
            if hasattr(self, 'current_plays_data') and self.current_plays_data:
                # Look for team info in the first play
                first_play = self.current_plays_data[0]
                if 'homeTeam' in first_play and 'awayTeam' in first_play:
                    away_team = first_play['awayTeam'].get('name', first_play['awayTeam'].get('abbreviation', 'AWAY'))
                    home_team = first_play['homeTeam'].get('name', first_play['homeTeam'].get('abbreviation', 'HOME'))
                    return away_team, home_team
            
            # Fallback: try to extract from drives data
            if hasattr(self, 'current_drives_data') and self.current_drives_data:
                # Look for team info in drives
                all_teams = set()
                drives_data = self.current_drives_data
                
                # Check current drive
                current_drive = drives_data.get("current")
                if current_drive and isinstance(current_drive, dict):
                    team_info = current_drive.get("team", {})
                    if team_info.get("displayName"):
                        all_teams.add(team_info["displayName"])
                
                # Check previous drives
                previous_drives = drives_data.get("previous", [])
                for drive in previous_drives:
                    if isinstance(drive, dict):
                        team_info = drive.get("team", {})
                        if team_info.get("displayName"):
                            all_teams.add(team_info["displayName"])
                
                # If we found teams, return them (order may not be perfect but better than nothing)
                teams_list = list(all_teams)
                if len(teams_list) >= 2:
                    return teams_list[0], teams_list[1]
                elif len(teams_list) == 1:
                    return teams_list[0], "Opponent"
        except Exception:
            pass
        
        return None
    
    def _generate_game_log_html(self):
        """Generate HTML content for the complete game log"""
        # Determine what data we have and sport type
        has_plays = hasattr(self, 'current_plays_data') and self.current_plays_data
        has_drives = hasattr(self, 'current_drives_data') and self.current_drives_data
        
        if has_plays:
            sport_type = self._detect_sport_type(self.current_plays_data)
            data_for_sport_detection = self.current_plays_data
            total_items = len(self.current_plays_data)
            data_type = "Plays"
        elif has_drives:
            sport_type = "NFL"  # Drives are typically NFL
            data_for_sport_detection = self.current_drives_data
            # Count total drives from both current and previous
            total_drives = 0
            if self.current_drives_data.get("current"):
                total_drives += 1
            if self.current_drives_data.get("previous"):
                total_drives += len(self.current_drives_data.get("previous", []))
            total_items = total_drives
            data_type = "Drives"
        else:
            sport_type = "Unknown"
            total_items = 0
            data_type = "Items"
        
        # Generate better title with team names
        title = f"Exported Game Log - {sport_type}"
        team_names = self._extract_team_nicknames()
        if team_names:
            away_team, home_team = team_names
            title = f"Exported Game Log - {sport_type} - {away_team} vs {home_team}"
        
        html = f"""<!DOCTYPE html>
<html lang="en">
<head>
    <meta charset="UTF-8">
    <meta name="viewport" content="width=device-width, initial-scale=1.0">
    <title>{title}</title>
    <style>
        body {{
            font-family: Arial, sans-serif;
            margin: 20px;
            line-height: 1.6;
        }}
        .header {{
            background-color: #f4f4f4;
            padding: 15px;
            border-radius: 5px;
            margin-bottom: 20px;
        }}
        .period {{
            margin: 20px 0;
            border: 1px solid #ddd;
            border-radius: 5px;
        }}
        .period-header {{
            background-color: #e9e9e9;
            padding: 10px;
            font-weight: bold;
            font-size: 18px;
        }}
        .half-section {{
            margin: 10px;
        }}
        .half-header {{
            background-color: #f9f9f9;
            padding: 8px;
            font-weight: bold;
            border-left: 4px solid #007cba;
            margin: 10px 0 5px 0;
        }}
        .at-bat {{
            margin: 10px 0;
            padding: 8px;
            border-left: 3px solid #ccc;
            background-color: #fafafa;
        }}
        .at-bat.scoring {{
            border-left-color: #ff6b35;
            background-color: #fff5f0;
        }}
        .at-bat-list {{
            list-style-type: none;
            padding-left: 0;
            margin: 10px 0;
        }}
        .at-bat-item {{
            margin: 10px 0;
            padding: 8px;
            border-left: 3px solid #ccc;
            background-color: #fafafa;
        }}
        .at-bat-item.scoring {{
            border-left-color: #ff6b35;
            background-color: #fff5f0;
        }}
        .at-bat-header {{
            font-weight: bold;
            margin-bottom: 5px;
        }}
        .at-bat-title {{
            font-size: 18px;
            font-weight: bold;
            margin: 10px 0 8px 0;
            color: #333;
        }}
        .at-bat-title.scoring {{
            color: #ff6b35;
        }}
        .inning-half-title {{
            font-size: 20px;
            font-weight: bold;
            margin: 15px 0 10px 0;
            color: #444;
            border-bottom: 2px solid #007cba;
            padding-bottom: 5px;
        }}
        .at-bat-heading {{
            font-size: 16px;
            font-weight: bold;
            margin: 8px 0 5px 0;
            color: #333;
        }}
        .at-bat-heading.scoring {{
            color: #ff6b35;
        }}
        .pitch-list {{
            list-style-type: disc;
            margin: 8px 0;
            padding-left: 25px;
        }}
        .pitch-item {{
            color: #666;
            margin: 3px 0;
            font-size: 14px;
        }}
        .at-bat-result {{
            font-style: italic;
            color: #333;
            margin-top: 8px;
            font-weight: bold;
            border-top: 1px solid #ddd;
            padding-top: 5px;
        }}
        .pitch {{
            margin: 3px 0 3px 20px;
            color: #666;
            font-size: 14px;
        }}
        .drive {{
            margin: 10px;
            padding: 8px;
            border: 1px solid #ddd;
            border-radius: 3px;
        }}
        .drive-header {{
            font-weight: bold;
            color: #333;
            margin-bottom: 5px;
            font-size: 16px;
        }}
        .play-list {{
            list-style-type: disc;
            margin: 8px 0;
            padding-left: 25px;
        }}
        .play-item {{
            margin: 3px 0;
            color: #333;
            font-size: 14px;
        }}
        .play-item.scoring {{
            color: #ff6b35;
            font-weight: bold;
        }}
        .play {{
            margin: 3px 0 3px 15px;
            padding: 3px;
        }}
        .play.scoring {{
            background-color: #fff5f0;
            font-weight: bold;
        }}
        .export-info {{
            margin-top: 30px;
            padding: 10px;
            background-color: #f0f0f0;
            border-radius: 3px;
            font-size: 12px;
            color: #666;
        }}
    </style>
</head>
<body>
    <div class="header">
        <h1>{title}</h1>
        <p><strong>Total {data_type}:</strong> {total_items}</p>
        <p><strong>Export Date:</strong> {datetime.now().strftime("%Y-%m-%d %H:%M:%S")}</p>
    </div>
"""
        
        if sport_type == "MLB":
            html += self._generate_baseball_html()
        elif sport_type == "NFL":
            if has_drives:
                html += self._generate_football_drives_html()
            else:
                html += self._generate_football_html()
        else:
            html += self._generate_generic_html()
        
        html += f"""
    <div class="export-info">
        <p>This game log was exported from the Sports Scores application.</p>
        <p>Generated on {datetime.now().strftime("%Y-%m-%d at %H:%M:%S")}</p>
    </div>
</body>
</html>"""
        
        return html
    
    def _generate_baseball_html(self):
        """Generate HTML for baseball game log"""
        # Group plays by inning (similar to tree structure)
        inning_groups = {}
        for play in self.current_plays_data:
            period_info = play.get("period", {})
            period_display = period_info.get("displayValue", f"Period {period_info.get('number', 0)}")
            period_type = period_info.get("type", "Unknown").lower()
            
            if period_display not in inning_groups:
                inning_groups[period_display] = {"top": [], "bottom": []}
            
            if period_type == "top":
                inning_groups[period_display]["top"].append(play)
            elif period_type == "bottom":
                inning_groups[period_display]["bottom"].append(play)
            else:
                inning_groups[period_display]["top"].append(play)
        
        html = ""
        for period_display in sorted(inning_groups.keys(), key=lambda x: int(x.split()[0][:-2]) if x.split()[0][:-2].isdigit() else 0):
            period_data = inning_groups[period_display]
            
            html += f'<div class="period">'
            html += f'<div class="period-header">{period_display}</div>'
            
            # Top half
            if period_data["top"]:
                inning_num = period_display.split()[0]
                html += f'<div class="half-section">'
                html += f'<h2 class="inning-half-title">Top of the {inning_num}</h2>'
                html += self._generate_baseball_at_bats_html_with_lists(period_data["top"])
                html += '</div>'
            
            # Bottom half
            if period_data["bottom"]:
                inning_num = period_display.split()[0]
                html += f'<div class="half-section">'
                html += f'<h2 class="inning-half-title">Bottom of the {inning_num}</h2>'
                html += self._generate_baseball_at_bats_html_with_lists(period_data["bottom"])
                html += '</div>'
            
            html += '</div>'
        
        return html
    
    def _generate_baseball_at_bats_html_with_lists(self, plays):
        """Generate HTML for baseball at-bats using proper list structure"""
        # Group plays into at-bats with better logic
        at_bats = []
        current_at_bat = None
        
        for play in plays:
            play_type = play.get("type", {}).get("type", "")
            play_text = play.get("text", "")
            at_bat_id = play.get("atBatId")
            
            # Skip only true inning management plays
            if play_type in ["start-inning", "end-inning"] and "inning" in play_text.lower():
                continue
            
            # Start new at-bat or continue existing one
            if current_at_bat is None or (at_bat_id and current_at_bat["id"] != at_bat_id):
                if current_at_bat:
                    at_bats.append(current_at_bat)
                
                # Extract batter name from participants
                batter_name = "Unknown"
                participants = play.get("participants", [])
                for participant in participants:
                    if participant.get("type") == "batter":
                        athlete = participant.get("athlete", {})
                        batter_name = athlete.get("shortName") or athlete.get("displayName") or "Unknown"
                        break
                
                # If we still don't have a name, try the play text
                if batter_name == "Unknown" and play_text:
                    # Try to extract name from play text patterns
                    if " to " in play_text:
                        parts = play_text.split(" to ")
                        if len(parts) > 0:
                            potential_name = parts[0].strip()
                            if len(potential_name.split()) <= 3:
                                batter_name = potential_name
                    elif " struck out" in play_text:
                        name_part = play_text.split(" struck out")[0].strip()
                        if len(name_part.split()) <= 3:
                            batter_name = name_part
                
                current_at_bat = {
                    "id": at_bat_id,
                    "batter": batter_name,
                    "result": "",
                    "plays": [],
                    "scoring": False,
                    "score": ""
                }
            
            current_at_bat["plays"].append(play)
            
            # Check for scoring play
            if play.get("scoringPlay", False):
                current_at_bat["scoring"] = True
                away_score = play.get("awayScore", 0)
                home_score = play.get("homeScore", 0)
                current_at_bat["score"] = f"({away_score}-{home_score})"
            
            # Look for at-bat result plays (less restrictive)
            if not current_at_bat["result"] and play_text:
                # If it's not just a pitch description, it might be a result
                if not any(pitch_word in play_text.lower() for pitch_word in 
                          ["pitch", "ball ", "strike ", "foul tip"]):
                    current_at_bat["result"] = play_text
        
        if current_at_bat:
            at_bats.append(current_at_bat)
        
        if not at_bats:
            return '<p>No at-bats in this half inning.</p>'
        
        html = '<ul class="at-bat-list">'
        
        for at_bat in at_bats:
            # Be less restrictive about showing at-bats
            if not at_bat["batter"] or at_bat["batter"] == "Unknown":
                # If no batter name, use the play text as a fallback
                if at_bat["plays"] and at_bat["plays"][0].get("text"):
                    at_bat["batter"] = "Play"
                else:
                    continue
            
            # Use the result or fall back to the most meaningful play
            result_text = at_bat["result"]
            if not result_text and at_bat["plays"]:
                # Find the most meaningful play (not just pitch descriptions)
                for play in reversed(at_bat["plays"]):  # Start from the end
                    text = play.get("text", "")
                    if text and not any(pitch_word in text.lower() for pitch_word in 
                                      ["pitch ", "ball ", "strike ", "foul tip"]):
                        result_text = text
                        break
                
                # If still no result, use the last play
                if not result_text:
                    result_text = at_bat["plays"][-1].get("text", "")
            
            if not result_text:
                continue
                
            scoring_class = "scoring" if at_bat["scoring"] else ""
            score_text = f" {at_bat['score']}" if at_bat["scoring"] else ""
            
            html += f'<li class="at-bat-item {scoring_class}">'
            html += f'<h3 class="at-bat-heading {scoring_class}">{at_bat["batter"]}: {result_text}{score_text}</h3>'
            
            # Add pitch details as a nested list
            pitch_plays = []
            for play in at_bat["plays"]:
                play_text = play.get("text", "")
                
                # Skip the result play and include pitch-related plays
                if play_text != result_text and any(pitch_keyword in play_text.lower() for pitch_keyword in 
                       ["ball", "strike", "foul", "looking", "swinging", "pitch"]):
                    
                    # Extract additional pitch details if available (same logic as tree view)
                    enhanced_text = play_text
                    velocity = play.get("pitchVelocity")
                    pitch_type = play.get("pitchType", {})
                    pitch_type_text = pitch_type.get("text", "") if isinstance(pitch_type, dict) else ""
                    pitch_coordinate = play.get("pitchCoordinate", {})
                    
                    # Get pitch location with absolute coordinates (same logic as tree view)
                    location = ""
                    coordinates_text = ""
                    if pitch_coordinate and isinstance(pitch_coordinate, dict):
                        espn_x = pitch_coordinate.get("x")  # Horizontal (absolute)
                        espn_y = pitch_coordinate.get("y")  # Vertical (absolute)
                        if espn_x is not None and espn_y is not None:
                            # Try to determine batter handedness (simplified)
                            batter_side = None
                            
                            # Check if we can extract batter info from the play data (safely)
                            if isinstance(play, dict) and 'participants' in play:
                                for participant in play.get('participants', []):
                                    if isinstance(participant, dict) and participant.get('type') == 'batter':
                                        batter_side = participant.get('batSide')
                                        break
                            
                            # Use simple heuristics for known players
                            # TODO: Improve batter data extraction from ESPN API
                            
                            # Get location with batter context
                            location = get_pitch_location(espn_x, espn_y, batter_side)
                            coordinates_text = f"({espn_x}, {espn_y})"  # Display absolute coordinates
                    
                    # Build enhanced text with velocity, type, location, and coordinates
                    details = []
                    if velocity:
                        details.append(f"{velocity} mph")
                    if pitch_type_text:
                        details.append(pitch_type_text)
                    
                    if details:
                        detail_text = " ".join(details)
                        if location and coordinates_text:
                            enhanced_text = f"{play_text} ({detail_text}) - {location} {coordinates_text}"
                        elif location:
                            enhanced_text = f"{play_text} ({detail_text}) - {location}"
                        else:
                            enhanced_text = f"{play_text} ({detail_text})"
                    elif location and coordinates_text:
                        enhanced_text = f"{play_text} - {location} {coordinates_text}"
                    elif location:
                        enhanced_text = f"{play_text} - {location}"
                    else:
                        enhanced_text = play_text
                    
                    pitch_plays.append(enhanced_text)
            
            if pitch_plays:
                html += '<ul class="pitch-list">'
                for pitch_text in pitch_plays:
                    html += f'<li class="pitch-item">{pitch_text}</li>'
                html += '</ul>'
            
            # Repeat the result at the end for better flow
            html += f'<div class="at-bat-result">Result: {result_text}{score_text}</div>'
            
            html += '</li>'
        
        html += '</ul>'
        return html
    
    def _generate_baseball_at_bats_html(self, plays):
        """Generate HTML for baseball at-bats"""
        # Group plays into at-bats with better logic
        at_bats = []
        current_at_bat = None
        
        for play in plays:
            play_type = play.get("type", {}).get("type", "")
            play_text = play.get("text", "")
            at_bat_id = play.get("atBatId")
            
            # Skip only true inning management plays
            if play_type in ["start-inning", "end-inning"] and "inning" in play_text.lower():
                continue
            
            # Start new at-bat or continue existing one
            if current_at_bat is None or (at_bat_id and current_at_bat["id"] != at_bat_id):
                if current_at_bat:
                    at_bats.append(current_at_bat)
                
                # Extract batter name from participants
                batter_name = "Unknown"
                participants = play.get("participants", [])
                for participant in participants:
                    if participant.get("type") == "batter":
                        athlete = participant.get("athlete", {})
                        batter_name = athlete.get("shortName") or athlete.get("displayName") or "Unknown"
                        break
                
                # If we still don't have a name, try the play text
                if batter_name == "Unknown" and play_text:
                    # Try to extract name from play text patterns
                    if " to " in play_text:
                        # Pattern: "John Smith to first base"
                        parts = play_text.split(" to ")
                        if len(parts) > 0:
                            potential_name = parts[0].strip()
                            if len(potential_name.split()) <= 3:  # Reasonable name length
                                batter_name = potential_name
                    elif " struck out" in play_text:
                        # Pattern: "Smith struck out swinging"
                        name_part = play_text.split(" struck out")[0].strip()
                        if len(name_part.split()) <= 3:
                            batter_name = name_part
                
                current_at_bat = {
                    "id": at_bat_id,
                    "batter": batter_name,
                    "result": "",
                    "plays": [],
                    "scoring": False,
                    "score": ""
                }
            
            current_at_bat["plays"].append(play)
            
            # Check for scoring play
            if play.get("scoringPlay", False):
                current_at_bat["scoring"] = True
                away_score = play.get("awayScore", 0)
                home_score = play.get("homeScore", 0)
                current_at_bat["score"] = f"({away_score}-{home_score})"
            
            # Look for at-bat result plays (less restrictive)
            if not current_at_bat["result"] and play_text:
                # If it's not just a pitch description, it might be a result
                if not any(pitch_word in play_text.lower() for pitch_word in 
                          ["pitch", "ball ", "strike ", "foul tip"]):
                    current_at_bat["result"] = play_text
        
        if current_at_bat:
            at_bats.append(current_at_bat)
        
        html = ""
        for at_bat in at_bats:
            # Be less restrictive about showing at-bats
            if not at_bat["batter"] or at_bat["batter"] == "Unknown":
                # If no batter name, use the play text as a fallback
                if at_bat["plays"] and at_bat["plays"][0].get("text"):
                    at_bat["batter"] = "Play"
                else:
                    continue
            
            # Use the result or fall back to the most meaningful play
            result_text = at_bat["result"]
            if not result_text and at_bat["plays"]:
                # Find the most meaningful play (not just pitch descriptions)
                for play in reversed(at_bat["plays"]):  # Start from the end
                    text = play.get("text", "")
                    if text and not any(pitch_word in text.lower() for pitch_word in 
                                      ["pitch ", "ball ", "strike ", "foul tip"]):
                        result_text = text
                        break
                
                # If still no result, use the last play
                if not result_text:
                    result_text = at_bat["plays"][-1].get("text", "")
            
            if not result_text:
                continue
                
            scoring_class = "scoring" if at_bat["scoring"] else ""
            score_text = f" {at_bat['score']}" if at_bat["scoring"] else ""
            
            html += f'<div class="at-bat {scoring_class}">'
            html += f'<strong>{at_bat["batter"]}: {result_text}{score_text}</strong>'
            
            # Add pitch details (but filter out the result play to avoid duplication)
            for play in at_bat["plays"]:
                play_text = play.get("text", "")
                
                # Skip the result play and include pitch-related plays
                if play_text != result_text and any(pitch_keyword in play_text.lower() for pitch_keyword in 
                       ["ball", "strike", "foul", "looking", "swinging", "pitch"]):
                    html += f'<div class="pitch">{play_text}</div>'
            
            html += '</div>'
        
        return html
    
    def _generate_football_html(self):
        """Generate HTML for football game log"""
        # Group by quarter and drive
        quarter_groups = {}
        
        for play in self.current_plays_data:
            period_info = play.get("period", {})
            period_display = period_info.get("displayValue", f"{period_info.get('number', 1)}Q")
            
            drive_number = play.get("driveNumber", "Unknown")
            drive_team = play.get("team", {}).get("id", "Unknown")
            
            if period_display not in quarter_groups:
                quarter_groups[period_display] = {}
            
            drive_key = f"Drive {drive_number} (Team {drive_team})"
            if drive_key not in quarter_groups[period_display]:
                quarter_groups[period_display][drive_key] = []
            
            quarter_groups[period_display][drive_key].append(play)
        
        html = ""
        for period_display in sorted(quarter_groups.keys()):
            html += f'<div class="period">'
            html += f'<div class="period-header">{period_display}</div>'
            
            for drive_key, drive_plays in quarter_groups[period_display].items():
                html += f'<div class="drive">'
                html += f'<div class="drive-header">{drive_key}</div>'
                
                for play in drive_plays:
                    scoring_class = "scoring" if play.get("scoringPlay", False) else ""
                    play_text = play.get("text", "")
                    
                    if play.get("scoringPlay", False):
                        away_score = play.get("awayScore", 0)
                        home_score = play.get("homeScore", 0)
                        play_text = f"🏈 {play_text} ({away_score}-{home_score})"
                    
                    html += f'<div class="play {scoring_class}">{play_text}</div>'
                
                html += '</div>'
            
            html += '</div>'
        
        return html
    
    def _generate_football_drives_html(self):
        """Generate HTML for football game log from drives data"""
        # Process drives data structure
        drives_data = self.current_drives_data
        all_drives = []
        
        # Add current drive if available
        current_drive = drives_data.get("current")
        if current_drive:
            all_drives.append(("Current Drive", current_drive))
        
        # Add previous drives if available
        previous_drives = drives_data.get("previous", [])
        for i, drive in enumerate(previous_drives):
            drive_num = len(previous_drives) - i  # Number drives in reverse order
            all_drives.append((f"Drive {drive_num}", drive))
        
        # Group drives by quarter for better organization
        quarter_groups = {}
        
        for drive_label, drive in all_drives:
            if not drive or not isinstance(drive, dict):
                continue
                
            # Get drive info
            description = drive.get("description", "Unknown drive")
            team_info = drive.get("team", {})
            team_name = team_info.get("displayName", "Unknown Team")
            
            # Determine quarter from plays
            plays = drive.get("plays", [])
            quarter = "Unknown Quarter"
            if plays and len(plays) > 0:
                first_play = plays[0]
                period_info = first_play.get("period", {})
                quarter = period_info.get("displayValue", f"{period_info.get('number', 1)}Q")
            
            # Separate kickoffs from regular drive plays
            drive_plays = []
            kickoff_plays = []
            
            for play in plays:
                play_type = play.get("type", {})
                play_type_text = play_type.get("text", "").lower()
                
                if "kickoff" in play_type_text:
                    kickoff_plays.append(play)
                else:
                    drive_plays.append(play)
            
            if quarter not in quarter_groups:
                quarter_groups[quarter] = []
            
            # Add kickoffs as separate entries
            for kickoff in kickoff_plays:
                quarter_groups[quarter].append({
                    "label": "Kickoff",
                    "team": "Special Teams",
                    "description": "Kickoff",
                    "plays": [kickoff],
                    "is_kickoff": True
                })
            
            # Add regular drive if it has non-kickoff plays
            if drive_plays:
                quarter_groups[quarter].append({
                    "label": drive_label,
                    "team": team_name,
                    "description": description,
                    "plays": drive_plays,
                    "is_kickoff": False
                })
        
        html = ""
        for quarter_name in sorted(quarter_groups.keys()):
            html += f'<div class="period">'
            html += f'<h2 class="period-header">{quarter_name}</h2>'
            
            for drive_info in quarter_groups[quarter_name]:
                html += f'<div class="drive">'
                
                # Handle kickoffs differently
                if drive_info.get("is_kickoff", False):
                    html += f'<h3 class="drive-header kickoff-header">⚡ Kickoff</h3>'
                else:
                    html += f'<h3 class="drive-header">{drive_info["team"]}: {drive_info["description"]}</h3>'
                
                html += f'<ul class="play-list">'
                
                for play in drive_info["plays"]:
                    play_text = play.get("text", "Unknown play")
                    play_type = play.get("type", {})
                    play_type_text = play_type.get("text", "").lower()
                    
                    # Handle kickoffs
                    if "kickoff" in play_type_text or drive_info.get("is_kickoff", False):
                        # Add clock context for kickoffs
                        clock = play.get("clock", {})
                        if clock:
                            clock_display = clock.get("displayValue", "")
                            if clock_display:
                                play_text = f"[{clock_display}] {play_text}"
                        
                        html += f'<li class="play-item kickoff">{play_text}</li>'
                        continue
                    
                    # Add down and distance information for regular plays
                    start = play.get("start", {})
                    down = start.get("down", 0)
                    distance = start.get("distance", 0)
                    possession_text = start.get("possessionText", "")
                    yards_to_endzone = start.get("yardsToEndzone", 0)
                    
                    # Get additional NFL-specific data
                    stat_yardage = play.get("statYardage", 0)
                    play_type_obj = play.get("type", {})
                    play_type_name = play_type_obj.get("text", "")
                    
                    # Build enhanced play description
                    enhanced_text = play_text
                    
                    # Add yardage information if available
                    if stat_yardage != 0:
                        yardage_display = f"(+{stat_yardage} yards)" if stat_yardage > 0 else f"({stat_yardage} yards)"
                        enhanced_text = f"{yardage_display} {enhanced_text}"
                    
                    # Add play type for clarity (accessible text)
                    if play_type_name and play_type_name.lower() not in enhanced_text.lower():
                        if "pass" in play_type_name.lower():
                            enhanced_text = f"PASS: {enhanced_text}"
                        elif "rush" in play_type_name.lower():
                            enhanced_text = f"RUSH: {enhanced_text}"
                        elif "sack" in play_type_name.lower():
                            enhanced_text = f"SACK: {enhanced_text}"
                        elif "penalty" in play_type_name.lower():
                            enhanced_text = f"PENALTY: {enhanced_text}"
                        elif "punt" in play_type_name.lower():
                            enhanced_text = f"PUNT: {enhanced_text}"
                        elif "field goal" in play_type_name.lower():
                            enhanced_text = f"FIELD GOAL: {enhanced_text}"
                    
                    # Add situational context
                    situation_prefix = ""
                    situation_class = ""
                    if yards_to_endzone <= 5:
                        situation_prefix = "GOAL LINE "
                        situation_class = "goal-line"
                    elif yards_to_endzone <= 20:
                        situation_prefix = "RED ZONE "
                        situation_class = "red-zone"
                    elif down == 4:
                        situation_prefix = "4TH DOWN "
                        situation_class = "fourth-down"
                    
                    # Use start data for down/distance display (not end!)
                    down_distance_prefix = ""
                    if down > 0:  # Regular downs
                        if possession_text:
                            if situation_prefix:
                                down_distance_prefix = f"[{situation_prefix}{down} & {distance} from {possession_text}] "
                            else:
                                down_distance_prefix = f"[{down} & {distance} from {possession_text}] "
                        else:
                            down_distance_prefix = f"[{situation_prefix}{down} & {distance}] "
                    
                    # Check for scoring play
                    scoring_class = ""
                    if play.get("scoringPlay"):
                        scoring_class = "scoring"
                        away_score = play.get("awayScore", 0)
                        home_score = play.get("homeScore", 0)
                        play_text = f"TOUCHDOWN: {down_distance_prefix}{enhanced_text} ({away_score}-{home_score})"
                    else:
                        play_text = f"{down_distance_prefix}{enhanced_text}"
                    
                    # Add clock context
                    clock = play.get("clock", {})
                    if clock:
                        clock_display = clock.get("displayValue", "")
                        if clock_display:
                            play_text = f"[{clock_display}] {play_text}"
                    
                    # Combine CSS classes
                    css_classes = f"play-item {scoring_class} {situation_class}".strip()
                    html += f'<li class="{css_classes}">{play_text}</li>'
                
                html += '</ul>'
                html += '</div>'
            
            html += '</div>'
        
        return html
    
    def _generate_generic_html(self):
        """Generate HTML for generic sport game log"""
        html = '<div class="period">'
        html += '<div class="period-header">All Plays</div>'
        
        for i, play in enumerate(self.current_plays_data, 1):
            play_text = play.get("text", f"Play {i}")
            html += f'<div class="play">{play_text}</div>'
        
        html += '</div>'
        return html

    def _add_injuries_list_to_layout(self, layout, data):
        """Add injuries list to layout using accessible table"""
        if not data:
            layout.addWidget(QLabel("No injury data available."))
            return
        
        # Create accessible injury table
        injury_table = InjuryTable(parent=self, title="Injury Report")
        injury_table.setColumnCount(len(INJURY_HEADERS))
        injury_table.setHorizontalHeaderLabels(INJURY_HEADERS)
        
        # Populate with injury data using the specialized method
        injury_table.populate_injury_data(data, set_focus=True)
        
        # Configure table appearance
        header = injury_table.horizontalHeader()
        header.setSectionResizeMode(QHeaderView.ResizeMode.ResizeToContents)
        header.setSectionResizeMode(0, QHeaderView.ResizeMode.Stretch)  # Player name stretches
        header.setSectionResizeMode(2, QHeaderView.ResizeMode.Stretch)  # Team name stretches
        
        layout.addWidget(injury_table)
    
    def _add_officials_list_to_layout(self, layout, data):
        """Add officials list to layout"""
        if not data:
            layout.addWidget(QLabel("No officials data available."))
            return
        
        # Create a clean list widget for officials
        officials_list = QListWidget()
        officials_list.setAccessibleName("Officials List")
        officials_list.setAccessibleDescription("List of game officials and their positions")
        
        for official in data:
            name = official.get('displayName', 'Unknown Official')
            position_info = official.get('position', {})
            position = position_info.get('displayName', 'Unknown Position')
            order = official.get('order', 0)
            
            # Create formatted display text
            list_item = f"{order}. {name} - {position}"
            officials_list.addItem(list_item)
        
        layout.addWidget(officials_list)
    
    def _add_news_list_to_layout(self, layout, data):
        """Add news list to layout"""
        if not data:
            layout.addWidget(QLabel("No news data available."))
            return
        
        # Handle different news data formats and enhance game-specific news
        news_articles = []
        
        # Check if this is game details data that might have both 'article' and 'news'
        if isinstance(data, dict):
            if "articles" in data:
                # Standard news format with articles array
                news_articles = data["articles"]
            elif "article" in data or "news" in data:
                # This might be full game details - check for game-specific article first
                game_article = data.get("article")
                general_news = data.get("news", {}).get("articles", [])
                
                # Prioritize game-specific article, then add general news
                if game_article and isinstance(game_article, dict):
                    news_articles.append(game_article)
                if general_news and isinstance(general_news, list):
                    news_articles.extend(general_news)
            else:
                # Single article format
                news_articles = [data]
        elif isinstance(data, list):
            # Direct list of articles
            news_articles = data
        
        if not news_articles:
            layout.addWidget(QLabel("No news articles available."))
            return
        
        # Create list widget for news headlines (consistent with other views)
        news_list = QListWidget()
        news_list.setAccessibleName("News Headlines List")
        news_list.setAccessibleDescription("List of news headlines - Enter or double-click opens in browser")
        
        # Add articles as list items, with special labeling for game-specific content
        for i, news_item in enumerate(news_articles):
            news_data = NewsData(news_item)
            # Get just the headline for consistent list display
            headline = news_data.headline if hasattr(news_data, 'headline') else news_data.get_display_text()
            
            # Add indicator for game-specific article (first item if it came from 'article' field)
            if i == 0 and isinstance(data, dict) and "article" in data and "news" in data:
                headline = f"🎯 {headline}"  # Game-specific indicator
            
            item = QListWidgetItem(headline)
            item.setData(Qt.ItemDataRole.UserRole, news_data)
            news_list.addItem(item)
        
        # Connect activation (Enter key or double-click) to open in browser
        def open_news_item(item):
            news_data = item.data(Qt.ItemDataRole.UserRole)
            if isinstance(news_data, NewsData) and news_data.has_web_url():
                if news_data.web_url.startswith(("http://", "https://")):
                    try:
                        webbrowser.open(news_data.web_url)
                    except Exception as e:
                        QMessageBox.warning(None, "Browser Error", f"Could not open browser: {str(e)}")
                else:
                    QMessageBox.warning(None, "Invalid URL", "The URL for this story is invalid.")
            else:
                QMessageBox.information(None, "No Link", "No web link available for this story.")
        
        news_list.itemActivated.connect(open_news_item)
        news_list.itemDoubleClicked.connect(open_news_item)
        
        layout.addWidget(QLabel("News Headlines (🎯 = Game-specific, Enter or double-click to open in browser):"))
        layout.addWidget(news_list)

class StandingsDetailDialog(QDialog):
    """Dialog for displaying team standings from game details with keyboard navigation"""
    
    def __init__(self, standings_data: List, league: str, parent=None):
        super().__init__(parent)
        self.standings_data = StandingsData(standings_data)
        self.league = league
        self.setWindowTitle(f"{league} Standings Details")
        self.resize(STANDINGS_DIALOG_WIDTH, STANDINGS_DIALOG_HEIGHT)
        
        self.tab_widget: QTabWidget | None = None
        self.single_table: StandingsTable | None = None
        
        self.setup_ui()
    
    def setup_ui(self):
        layout = QVBoxLayout()
        
        if not self.standings_data.teams:
            layout.addWidget(QLabel(f"No standings data available for {self.league}."))
        else:
            has_divisions = len(self.standings_data.divisions) > 1 or any(
                div != "League" for div in self.standings_data.divisions.keys()
            )
            if has_divisions and self.league == "MLB":
                self._build_division_tabs(layout)
            else:
                self.single_table = self._create_single_standings_table(self.standings_data.teams)
                layout.addWidget(QLabel(f"Current {self.league} Standings:"))
                layout.addWidget(self.single_table)
                self.single_table.setFocus()
        
        close_btn = QPushButton("Close")
        close_btn.clicked.connect(self.accept)
        layout.addWidget(close_btn)
        self.setLayout(layout)
    
    def _build_division_tabs(self, layout: QVBoxLayout):
        self.tab_widget = QTabWidget()
        division_order = ["AL East", "AL Central", "AL West", "NL East", "NL Central", "NL West", "League"]
        ordered: List[tuple[str, List[Dict]]] = []
        for name in division_order:
            if name in self.standings_data.divisions:
                ordered.append((name, self.standings_data.divisions[name]))
        for name, teams in self.standings_data.divisions.items():
            if name not in division_order:
                ordered.append((name, teams))
        for name, teams in ordered:
            if teams:
                tab = self._create_division_table(name, teams)
                self.tab_widget.addTab(tab, name)
        layout.addWidget(self.tab_widget)
        if self.tab_widget.count():
            first = self.tab_widget.widget(0)
            if hasattr(first, "table"):
                first.table.setFocus()  # type: ignore[attr-defined]
    
    def _create_division_table(self, division_name: str, teams: List[Dict]) -> QWidget:
        widget = QWidget()
        layout = QVBoxLayout()
        table = StandingsTable(parent=self, division_name=division_name)
        table.populate_standings(teams, set_focus=True)
        layout.addWidget(table)
        widget.setLayout(layout)
        widget.table = table  # type: ignore[attr-defined]
        return widget
    
    def _create_single_standings_table(self, teams: List[Dict]) -> StandingsTable:
        table = StandingsTable(parent=self)
        table.populate_standings(teams, set_focus=True)
        return table
    
    def _configure_table(self, table: QTableWidget):
        """Configure table appearance and behavior"""
        table.setEditTriggers(QTableWidget.EditTrigger.NoEditTriggers)
        table.setSelectionBehavior(QTableWidget.SelectionBehavior.SelectItems)  # Allow cell selection
        table.setAlternatingRowColors(True)
        table.verticalHeader().setVisible(False)
        table.setSelectionMode(QTableWidget.SelectionMode.SingleSelection)
        
        # Enable keyboard navigation
        table.setFocusPolicy(Qt.FocusPolicy.StrongFocus)
        table.setTabKeyNavigation(True)
        
        # Enable accessibility features
        table.setAccessibleName("Standings Table")
        table.setAccessibleDescription("Team standings with arrow key navigation. Use arrow keys to navigate cells, Tab to enter/exit table.")
        
        header = table.horizontalHeader()
        header.setSectionResizeMode(QHeaderView.ResizeMode.ResizeToContents)
        if table.columnCount() > 1:
            header.setSectionResizeMode(1, QHeaderView.ResizeMode.Stretch)  # Team name stretches

    def keyPressEvent(self, event):
        if event.key() == Qt.Key.Key_Escape:
            self.reject()
            return
        if self.tab_widget:
            if event.key() == Qt.Key.Key_F6:
                self.tab_widget.setFocus(); event.accept(); return
            if event.modifiers() == Qt.KeyboardModifier.ControlModifier:
                if event.key() == Qt.Key.Key_Tab:
                    i = (self.tab_widget.currentIndex() + 1) % self.tab_widget.count()
                    self.tab_widget.setCurrentIndex(i)
                    w = self.tab_widget.widget(i)
                    if hasattr(w, "table"):
                        w.table.setFocus()  # type: ignore[attr-defined]
                    event.accept(); return
                if event.key() == Qt.Key.Key_Backtab:
                    i = (self.tab_widget.currentIndex() - 1) % self.tab_widget.count()
                    self.tab_widget.setCurrentIndex(i)
                    w = self.tab_widget.widget(i)
                    if hasattr(w, "table"):
                        w.table.setFocus()  # type: ignore[attr-defined]
                    event.accept(); return
        super().keyPressEvent(event)

class KitchenSinkDialog(QDialog):
    """Dialog for displaying additional MLB data features not shown in main views"""
    
    def __init__(self, raw_game_data: Dict, parent=None):
        super().__init__(parent)
        self.raw_data = raw_game_data
        self.setWindowTitle("Kitchen Sink - Additional MLB Data")
        self.resize(1000, 700)
        
        self.tab_widget: QTabWidget | None = None
        self.setup_ui()
    
    def setup_ui(self):
        layout = QVBoxLayout()
        
        # Create tabs for different data types
        self.tab_widget = QTabWidget()
        
        # Add tabs for each available feature (only if data exists)
        self._add_rosters_tab()
        self._add_season_series_tab()
        self._add_articles_tab()
        self._add_betting_tab()
        self._add_picks_tab()
        self._add_win_probability_tab()
        self._add_videos_tab()
        
        layout.addWidget(self.tab_widget)
        
        # Close button
        close_btn = QPushButton("Close")
        close_btn.clicked.connect(self.accept)
        layout.addWidget(close_btn)
        
        self.setLayout(layout)
        
        # Set focus to first tab
        if self.tab_widget.count() > 0:
            self.tab_widget.setCurrentIndex(0)
            QTimer.singleShot(50, lambda: self.tab_widget.setFocus())
    
    def _add_rosters_tab(self):
        """Add rosters/lineups tab"""
        rosters_data = self.raw_data.get("rosters")
        if not rosters_data:
            return
            
        scroll_area = QScrollArea()
        content_widget = QWidget()
        layout = QVBoxLayout()
        
        layout.addWidget(QLabel("🧑‍🤝‍🧑 STARTING LINEUPS & ROSTERS"))
        
        if isinstance(rosters_data, list):
            for team_data in rosters_data:
                if isinstance(team_data, dict):
                    team_info = team_data.get("team", {})
                    team_name = team_info.get("displayName", "Unknown Team")
                    layout.addWidget(QLabel(f"\n{team_name}:"))
                    
                    roster = team_data.get("roster", [])
                    if roster:
                        table = AccessibleTable()
                        table.setColumnCount(4)
                        table.setHorizontalHeaderLabels(["Position", "Player", "Number", "Status"])
                        
                        table.setRowCount(len(roster))
                        for row, player in enumerate(roster):
                            position = player.get("position", {})
                            pos_name = position.get("displayName", "") if isinstance(position, dict) else str(position)
                            
                            athlete = player.get("athlete", {})
                            player_name = athlete.get("displayName", "") if isinstance(athlete, dict) else str(athlete)
                            jersey = athlete.get("jersey", "") if isinstance(athlete, dict) else ""
                            
                            status = player.get("status", "")
                            
                            table.setItem(row, 0, QTableWidgetItem(pos_name))
                            table.setItem(row, 1, QTableWidgetItem(player_name))
                            table.setItem(row, 2, QTableWidgetItem(str(jersey)))
                            table.setItem(row, 3, QTableWidgetItem(str(status)))
                        
                        table.resizeColumnsToContents()
                        layout.addWidget(table)
                    else:
                        layout.addWidget(QLabel("  No roster data available"))
        else:
            layout.addWidget(QLabel("No roster data available"))
        
        content_widget.setLayout(layout)
        scroll_area.setWidget(content_widget)
        scroll_area.setWidgetResizable(True)
        self.tab_widget.addTab(scroll_area, "Rosters")
    
    def _add_season_series_tab(self):
        """Add season series head-to-head tab"""
        series_data = self.raw_data.get("seasonseries")
        if not series_data:
            return
            
        widget = QWidget()
        layout = QVBoxLayout()
        
        layout.addWidget(QLabel("🗓️ SEASON SERIES (Head-to-Head Record)"))
        
        if isinstance(series_data, list):
            for series_item in series_data:
                if isinstance(series_item, dict):
                    summary = series_item.get("summary", "No series data available")
                    layout.addWidget(QLabel(f"\nSeries Summary: {summary}"))
                    
                    # Show individual games if available
                    events = series_item.get("events", [])
                    if events:
                        layout.addWidget(QLabel(f"\nGames in Series ({len(events)} total):"))
                        
                        table = AccessibleTable()
                        table.setColumnCount(4)
                        table.setHorizontalHeaderLabels(["Date", "Matchup", "Score", "Result"])
                        
                        table.setRowCount(len(events))
                        for row, event in enumerate(events):
                            date = event.get("date", "")
                            name = event.get("name", "")
                            score = event.get("shortName", "")
                            status = event.get("status", {})
                            completed = status.get("type", {}).get("completed", False) if isinstance(status, dict) else False
                            result = "Completed" if completed else "Scheduled"
                            
                            table.setItem(row, 0, QTableWidgetItem(date))
                            table.setItem(row, 1, QTableWidgetItem(name))
                            table.setItem(row, 2, QTableWidgetItem(score))
                            table.setItem(row, 3, QTableWidgetItem(result))
                        
                        table.resizeColumnsToContents()
                        layout.addWidget(table)
        else:
            layout.addWidget(QLabel("No season series data available"))
        
        widget.setLayout(layout)
        self.tab_widget.addTab(widget, "Season Series")
    
    def _add_win_probability_tab(self):
        """Add win probability tracking tab"""
        win_prob_data = self.raw_data.get("winprobability")
        if not win_prob_data or (isinstance(win_prob_data, list) and len(win_prob_data) == 0):
            return
            
        widget = QWidget()
        layout = QVBoxLayout()
        
        layout.addWidget(QLabel("📊 WIN PROBABILITY TRACKING"))
        
        if isinstance(win_prob_data, list) and win_prob_data:
            layout.addWidget(QLabel(f"\nTotal probability data points: {len(win_prob_data)}"))
            
            # Show current/final probability
            latest = win_prob_data[-1] if win_prob_data else {}
            home_prob = latest.get("homeWinPercentage", 0)
            away_prob = 100 - home_prob
            
            layout.addWidget(QLabel(f"Final/Current Probabilities:"))
            layout.addWidget(QLabel(f"  Home Team: {home_prob:.1f}%"))
            layout.addWidget(QLabel(f"  Away Team: {away_prob:.1f}%"))
            
            # Show probability changes over time (sample)
            if len(win_prob_data) > 5:
                layout.addWidget(QLabel(f"\nSample probability changes:"))
                
                table = AccessibleTable()
                table.setColumnCount(3)
                table.setHorizontalHeaderLabels(["Play", "Home Win %", "Away Win %"])
                
                # Show first 10 entries as sample
                sample_data = win_prob_data[:10]
                table.setRowCount(len(sample_data))
                
                for row, prob_point in enumerate(sample_data):
                    play_id = str(prob_point.get("playId", f"Play {row+1}"))
                    home_pct = f"{prob_point.get('homeWinPercentage', 0):.1f}%"
                    away_pct = f"{100 - prob_point.get('homeWinPercentage', 0):.1f}%"
                    
                    table.setItem(row, 0, QTableWidgetItem(play_id))
                    table.setItem(row, 1, QTableWidgetItem(home_pct))
                    table.setItem(row, 2, QTableWidgetItem(away_pct))
                
                table.resizeColumnsToContents()
                layout.addWidget(table)
        else:
            layout.addWidget(QLabel("No win probability data available"))
        
        widget.setLayout(layout)
        self.tab_widget.addTab(widget, "Win Probability")
    
    def _add_articles_tab(self):
        """Add game articles/recaps tab"""
        article_data = self.raw_data.get("article")
        if not article_data:
            return
            
        widget = QWidget()
        layout = QVBoxLayout()
        
        layout.addWidget(QLabel("📰 GAME ARTICLES & RECAPS"))
        
        # Handle both single article and multiple articles
        articles_list = []
        if isinstance(article_data, dict):
            # Single article
            articles_list = [article_data]
        elif isinstance(article_data, list):
            # Multiple articles
            articles_list = article_data
        
        if articles_list:
            # Create list widget for articles (consistent with news display)
            articles_list_widget = QListWidget()
            articles_list_widget.setAccessibleName("Game Articles List")
            articles_list_widget.setAccessibleDescription("List of game articles and recaps")
            
            # Add each article as a list item (just the headline)
            for article in articles_list:
                if isinstance(article, dict):
                    headline = article.get("headline", "No headline")
                    article_type = article.get("type", "")
                    
                    # Create clean headline display
                    display_text = headline
                    if article_type and article_type != "Unknown":
                        display_text = f"[{article_type}] {headline}"
                    
                    item = QListWidgetItem(display_text)
                    item.setData(Qt.ItemDataRole.UserRole, article)
                    articles_list_widget.addItem(item)
            
            # Connect activation to show full article details
            def show_article_details(item):
                article = item.data(Qt.ItemDataRole.UserRole)
                if isinstance(article, dict):
                    # Create a detailed view dialog
                    dialog = QDialog(self)
                    dialog.setWindowTitle("Article Details")
                    dialog.resize(600, 400)
                    
                    dialog_layout = QVBoxLayout()
                    
                    headline = article.get("headline", "No headline")
                    article_type = article.get("type", "Unknown")
                    description = article.get("description", "")
                    story = article.get("story", "")
                    
                    dialog_layout.addWidget(QLabel(f"Headline: {headline}"))
                    dialog_layout.addWidget(QLabel(f"Type: {article_type}"))
                    
                    if description:
                        dialog_layout.addWidget(QLabel("\nDescription:"))
                        desc_text = QTextEdit()
                        desc_text.setPlainText(description)
                        desc_text.setReadOnly(True)
                        desc_text.setMaximumHeight(100)
                        dialog_layout.addWidget(desc_text)
                    
                    if story:
                        dialog_layout.addWidget(QLabel("\nFull Article:"))
                        story_text = QTextEdit()
                        story_text.setPlainText(story)
                        story_text.setReadOnly(True)
                        dialog_layout.addWidget(story_text)
                    
                    close_btn = QPushButton("Close")
                    close_btn.clicked.connect(dialog.accept)
                    dialog_layout.addWidget(close_btn)
                    
                    dialog.setLayout(dialog_layout)
                    dialog.exec()
            
            articles_list_widget.itemActivated.connect(show_article_details)
            articles_list_widget.itemDoubleClicked.connect(show_article_details)
            
            layout.addWidget(QLabel("\nArticles (Enter or double-click to view details):"))
            layout.addWidget(articles_list_widget)
        else:
            layout.addWidget(QLabel("No article data available"))
        
        widget.setLayout(layout)
        self.tab_widget.addTab(widget, "Articles")
    
    def _add_videos_tab(self):
        """Add game videos/highlights tab"""
        videos_data = self.raw_data.get("videos")
        if not videos_data or (isinstance(videos_data, list) and len(videos_data) == 0):
            return
            
        widget = QWidget()
        layout = QVBoxLayout()
        
        layout.addWidget(QLabel("🎥 GAME HIGHLIGHTS & VIDEOS"))
        
        if isinstance(videos_data, list) and videos_data:
            layout.addWidget(QLabel(f"\nAvailable videos: {len(videos_data)}"))
            
            table = AccessibleTable()
            table.setColumnCount(4)
            table.setHorizontalHeaderLabels(["Title", "Description", "Duration", "Keywords"])
            
            table.setRowCount(len(videos_data))
            for row, video in enumerate(videos_data):
                title = video.get("headline", video.get("title", ""))
                description = video.get("description", "")
                duration = f"{video.get('duration', 0)} seconds"
                keywords = ", ".join(video.get("keywords", []))
                
                table.setItem(row, 0, QTableWidgetItem(title))
                table.setItem(row, 1, QTableWidgetItem(description))
                table.setItem(row, 2, QTableWidgetItem(duration))
                table.setItem(row, 3, QTableWidgetItem(keywords))
            
            table.resizeColumnsToContents()
            layout.addWidget(table)
        else:
            layout.addWidget(QLabel("No video data available"))
        
        widget.setLayout(layout)
        self.tab_widget.addTab(widget, "Videos")
    
    def _add_betting_tab(self):
        """Add against the spread betting performance tab"""
        ats_data = self.raw_data.get("againstTheSpread")
        if not ats_data:
            return
            
        widget = QWidget()
        layout = QVBoxLayout()
        
        layout.addWidget(QLabel("🎰 AGAINST THE SPREAD PERFORMANCE"))
        
        if isinstance(ats_data, list):
            for team_data in ats_data:
                if isinstance(team_data, dict):
                    team_name = team_data.get("displayName", "Unknown Team")
                    record = team_data.get("record", "No record")
                    
                    layout.addWidget(QLabel(f"\n{team_name}:"))
                    layout.addWidget(QLabel(f"  ATS Record: {record}"))
        else:
            layout.addWidget(QLabel("No betting performance data available"))
        
        widget.setLayout(layout)
        self.tab_widget.addTab(widget, "Betting ATS")
    
    def _add_picks_tab(self):
        """Add expert picks and predictions tab"""
        picks_data = self.raw_data.get("pickcenter")
        if not picks_data:
            return
            
        widget = QWidget()
        layout = QVBoxLayout()
        
        layout.addWidget(QLabel("🎯 EXPERT PICKS & PREDICTIONS"))
        
        if isinstance(picks_data, list) and picks_data:
            for pick_item in picks_data:
                if isinstance(pick_item, dict):
                    provider = pick_item.get("provider", {}).get("name", "Unknown")
                    details = pick_item.get("details", "")
                    spread = pick_item.get("spread", "")
                    over_under = pick_item.get("overUnder", "")
                    
                    layout.addWidget(QLabel(f"\nProvider: {provider}"))
                    if details:
                        layout.addWidget(QLabel(f"Pick Details: {details}"))
                    if spread:
                        layout.addWidget(QLabel(f"Spread: {spread}"))
                    if over_under:
                        layout.addWidget(QLabel(f"Over/Under: {over_under}"))
        else:
            layout.addWidget(QLabel("No expert picks data available"))
        
        widget.setLayout(layout)
        self.tab_widget.addTab(widget, "Expert Picks")
    
    def keyPressEvent(self, event):
        """Handle F6 for tab navigation and Escape to close"""
        if event.key() == Qt.Key.Key_Escape:
            self.reject()
            return
        elif event.key() == Qt.Key.Key_F6 and self.tab_widget:
            current_tab = self.tab_widget.currentIndex()
            next_tab = (current_tab + 1) % self.tab_widget.count()
            self.tab_widget.setCurrentIndex(next_tab)
            self.tab_widget.setFocus()
            event.accept()
            return
        super().keyPressEvent(event)

class NewsDialog(QDialog):
    """Dialog for displaying news headlines"""
    
    def __init__(self, news_headlines: List, league: str, parent=None):
        super().__init__(parent)
        self.news_headlines = news_headlines
        self.league = league
        self.setWindowTitle(f"News Headlines - {league}")
        self.resize(NEWS_DIALOG_WIDTH, NEWS_DIALOG_HEIGHT)
        self.setup_ui()
    
    def setup_ui(self):
        layout = QVBoxLayout()
        if not self.news_headlines:
            layout.addWidget(QLabel("No news headlines available for this league."))
            close_btn = QPushButton("Close")
            close_btn.clicked.connect(self.accept)
            layout.addWidget(close_btn)
            self.setLayout(layout)
            return
        
        self.news_list = QListWidget()
        self.news_list.setAccessibleName("News Headlines List")
        self.news_list.setAccessibleDescription("List of news headlines - Enter or double-click opens in browser")
        
        # Display headlines as consistent list items
        for item in self.news_headlines:
            news = NewsData(item)
            # Get just the headline for consistent display
            headline = news.headline if hasattr(news, 'headline') else news.get_display_text()
            list_item = QListWidgetItem(headline)
            list_item.setData(Qt.ItemDataRole.UserRole, news)
            self.news_list.addItem(list_item)
        
        self.news_list.itemActivated.connect(self._open_news_story)
        self.news_list.itemDoubleClicked.connect(self._open_news_story)
        
        layout.addWidget(QLabel("Press Enter or double-click a headline to open in your browser:"))
        layout.addWidget(self.news_list)
        
        btn_row = QHBoxLayout()
        open_btn = QPushButton("Open Selected")
        open_btn.clicked.connect(lambda: self._open_selected_news_story())
        btn_row.addWidget(open_btn)
        close_btn = QPushButton("Close")
        close_btn.clicked.connect(self.accept)
        btn_row.addWidget(close_btn)
        layout.addLayout(btn_row)
        
        self.setLayout(layout)
        self.news_list.setFocus()
    
    def keyPressEvent(self, event):
        """Handle Escape key to close dialog"""
        if event.key() == Qt.Key.Key_Escape:
            self.reject()
        else:
            super().keyPressEvent(event)
    
    def _open_news_story(self, item):
        if isinstance(item, QListWidgetItem):
            news_data = item.data(Qt.ItemDataRole.UserRole)
        else:
            news_data = item.data(Qt.ItemDataRole.UserRole) if item else None  # fallback
        if isinstance(news_data, NewsData) and news_data.has_web_url():
            if news_data.web_url.startswith(("http://", "https://")):
                webbrowser.open(news_data.web_url)
            else:
                QMessageBox.warning(self, "Invalid URL", "The URL for this story is invalid.")
        else:
            QMessageBox.information(self, "No Link", "No web link available for this story.")
    
    def _open_selected_news_story(self):
        item = self.news_list.currentItem()
        if item:
            self._open_news_story(item)
        else:
            QMessageBox.information(self, "No Selection", "Select a story first.")

class StandingsDialog(QDialog):
    """Dialog for displaying team standings (invoked from league view)"""
    
    def __init__(self, standings_data: List, league: str, parent=None):
        super().__init__(parent)
        self.standings_data = StandingsData(standings_data)
        self.league = league
        self.setWindowTitle(f"{league} Standings")
        self.resize(STANDINGS_DIALOG_WIDTH, STANDINGS_DIALOG_HEIGHT)
        self.tab_widget: QTabWidget | None = None
        self.single_table: StandingsTable | None = None
        self.setup_ui()
    
    def setup_ui(self):
        layout = QVBoxLayout()
        if not self.standings_data.teams:
            layout.addWidget(QLabel(f"No standings data available for {self.league}."))
        else:
            has_divisions = len(self.standings_data.divisions) > 1 or any(
                d != "League" for d in self.standings_data.divisions
            )
            if has_divisions and self.league == "MLB":
                self._build_division_tabs(layout)
            else:
                self.single_table = self._create_single_standings_table(self.standings_data.teams)
                layout.addWidget(QLabel(f"Current {self.league} Standings:"))
                layout.addWidget(self.single_table)
                self.single_table.setFocus()
        close_btn = QPushButton("Close")
        close_btn.clicked.connect(self.accept)
        layout.addWidget(close_btn)
        self.setLayout(layout)
    
    def _build_division_tabs(self, layout: QVBoxLayout):
        self.tab_widget = QTabWidget()
        division_order = ["AL East", "AL Central", "AL West", "NL East", "NL Central", "NL West", "League"]
        ordered: List[tuple[str, List[Dict]]] = []
        for name in division_order:
            if name in self.standings_data.divisions:
                ordered.append((name, self.standings_data.divisions[name]))
        for name, teams in self.standings_data.divisions.items():
            if name not in division_order:
                ordered.append((name, teams))
        for name, teams in ordered:
            if teams:
                tab = self._create_division_table(name, teams)
                self.tab_widget.addTab(tab, name)
        layout.addWidget(self.tab_widget)
        if self.tab_widget.count():
            first = self.tab_widget.widget(0)
            if hasattr(first, "table"):
                first.table.setFocus()  # type: ignore[attr-defined]
    
    def _create_division_table(self, division_name: str, teams: List[Dict]) -> QWidget:
        widget = QWidget()
        layout = QVBoxLayout()
        table = StandingsTable(parent=self, division_name=division_name)
        table.populate_standings(teams, set_focus=True)
        layout.addWidget(table)
        widget.setLayout(layout)
        widget.table = table  # type: ignore[attr-defined]
        return widget
    
    def _create_single_standings_table(self, teams: List[Dict]) -> StandingsTable:
        table = StandingsTable(parent=self)
        table.populate_standings(teams, set_focus=True)
        return table
    
    def _configure_table(self, table: QTableWidget):
        """Configure table appearance and behavior"""
        table.setEditTriggers(QTableWidget.EditTrigger.NoEditTriggers)
        table.setSelectionBehavior(QTableWidget.SelectionBehavior.SelectItems)  # Allow cell selection
        table.setAlternatingRowColors(True)
        table.verticalHeader().setVisible(False)
        table.setSelectionMode(QTableWidget.SelectionMode.SingleSelection)
        
        # Enable keyboard navigation
        table.setFocusPolicy(Qt.FocusPolicy.StrongFocus)
        table.setTabKeyNavigation(True)
        
        # Enable accessibility features
        table.setAccessibleName("Standings Table")
        table.setAccessibleDescription("Team standings with arrow key navigation. Use arrow keys to navigate cells, Tab to enter/exit table.")
        
        header = table.horizontalHeader()
        header.setSectionResizeMode(QHeaderView.ResizeMode.ResizeToContents)
        if table.columnCount() > 1:
            header.setSectionResizeMode(1, QHeaderView.ResizeMode.Stretch)  # Team name stretches

    def keyPressEvent(self, event):
        if event.key() == Qt.Key.Key_Escape:
            self.reject()
            return
        if self.tab_widget:
            if event.modifiers() == Qt.KeyboardModifier.ControlModifier:
                if event.key() == Qt.Key.Key_Tab:
                    i = (self.tab_widget.currentIndex() + 1) % self.tab_widget.count()
                    self.tab_widget.setCurrentIndex(i)
                    w = self.tab_widget.widget(i)
                    if hasattr(w, "table"):
                        w.table.setFocus()  # type: ignore[attr-defined]
                    event.accept(); return
                if event.key() == Qt.Key.Key_Backtab:
                    i = (self.tab_widget.currentIndex() - 1) % self.tab_widget.count()
                    self.tab_widget.setCurrentIndex(i)
                    w = self.tab_widget.widget(i)
                    if hasattr(w, "table"):
                        w.table.setFocus()  # type: ignore[attr-defined]
                    event.accept(); return
        super().keyPressEvent(event)

class SportsScoresApp(QWidget):
    """Main application class using QStackedWidget for better view management"""
    
    def __init__(self):
        super().__init__()
        self.setWindowTitle("Sports Scores (ESPN)")
        
        # Set proper window sizing behavior
        self.setMinimumSize(500, 300)  # Minimum usable size
        self.resize(WINDOW_WIDTH, WINDOW_HEIGHT)  # Initial size
        
        # Enable proper window controls and resizing
        self.setWindowFlags(Qt.WindowType.Window | 
                           Qt.WindowType.WindowMinimizeButtonHint | 
                           Qt.WindowType.WindowMaximizeButtonHint | 
                           Qt.WindowType.WindowCloseButtonHint)
        
        # Allow the window to be resizable
        self.setSizePolicy(QSizePolicy.Policy.Expanding, QSizePolicy.Policy.Expanding)
        
        # Application state
        self.config = {}
        self.view_stack = []  # Stack for navigation history
        
        # Initialize configuration
        self._init_config()
        
        # Setup UI with stacked widget
        self.setup_ui()
        
        # Show home view initially
        self.show_home()
        self.show()
    
    def _init_config(self):
        try:
            leagues = ApiService.get_leagues()
            for league in leagues:
                # Start with a minimal default config (can be expanded later)
                self.config[league] = ["standings", "leaders", "boxscore", "injuries", "news"]
        except Exception as e:
            print(f"[WARNING] Failed to initialize config: {e}")

    def setup_ui(self):
        """Setup the main UI with QStackedWidget"""
        layout = QVBoxLayout()
        
        # Create stacked widget for view management
        self.stacked_widget = QStackedWidget()
        layout.addWidget(self.stacked_widget)
        
        self.setLayout(layout)
    
    def show_home(self):
        """Show the home view"""
        try:
            home_view = HomeView(self)
            home_view.setup_ui()
            self._switch_to_view(home_view, "home", None)
        except Exception as e:
            QMessageBox.critical(self, "Error", f"Failed to show home view: {str(e)}")
    
    def open_league(self, league: str):
        """Open a league view"""
        try:
            self._push_to_stack("home", None)
            league_view = LeagueView(self, league)
            self._switch_to_view(league_view, "league", league)
        except Exception as e:
            QMessageBox.critical(self, "Error", f"Failed to open league: {e}")

    def open_game_details(self, game_id: str):
        """Open game details view"""
        try:
            self._push_to_stack("league", self.current_league if hasattr(self, 'current_league') else None)
            gdv = GameDetailsView(self, getattr(self, 'current_league', None), game_id)
            self._switch_to_view(gdv, "game", game_id)
        except Exception as e:
            QMessageBox.critical(self, "Error", f"Failed to open game details: {e}")

    def go_back(self):
        if not self.view_stack:
            return
        try:
            prev = self.view_stack.pop()
            vtype, data = prev.get('type'), prev.get('data')
            if vtype == "home":
                self.show_home(); return
            if vtype == "league" and data:
                self._show_league_view(data); return
            if vtype == "game" and data:
                # Going back from game details -> league
                if hasattr(self, 'current_league') and self.current_league:
                    self._show_league_view(self.current_league)
                else:
                    self.show_home()
        except Exception as e:
            QMessageBox.critical(self, "Error", f"Failed to go back: {e}")

    def _show_league_view(self, data):
        """Helper method to show league view"""
        league_view = LeagueView(self, data)
        self._switch_to_view(league_view, "league", data)

    def _switch_to_view(self, view: BaseView, view_type: str, data: Any):
        # Clear existing widgets
        while self.stacked_widget.count():
            w = self.stacked_widget.widget(0)
            self.stacked_widget.removeWidget(w)
            w.deleteLater()
        self.stacked_widget.addWidget(view)
        self.stacked_widget.setCurrentWidget(view)
        # Track current league
        if view_type == "league" and data:
            self.current_league = data
        if hasattr(view, 'on_show'):
            view.on_show()

    def _push_to_stack(self, view_type: str, data: Any):
        self.view_stack.append({"type": view_type, "data": data})

    def keyPressEvent(self, event):
        # Global back shortcut
        if event.modifiers() == Qt.KeyboardModifier.AltModifier and event.key() == Qt.Key.Key_B:
            self.go_back(); event.accept(); return
        # Escape key also goes back
        elif event.key() == Qt.Key.Key_Escape:
            self.go_back(); event.accept(); return
        super().keyPressEvent(event)

    def resizeEvent(self, event):
        """Handle window resize events to ensure proper content scaling"""
        super().resizeEvent(event)
        # Ensure the stacked widget takes full advantage of available space
        if hasattr(self, 'stacked_widget'):
            self.stacked_widget.resize(event.size())
            # Notify current view of resize if it has a resize handler
            current_widget = self.stacked_widget.currentWidget()
            if current_widget and hasattr(current_widget, 'handle_resize'):
                current_widget.handle_resize(event.size())


if __name__ == "__main__":
    app = QApplication(sys.argv)
    window = SportsScoresApp()
    sys.exit(app.exec())<|MERGE_RESOLUTION|>--- conflicted
+++ resolved
@@ -44,23 +44,6 @@
 STANDINGS_DIALOG_WIDTH = 900
 STANDINGS_DIALOG_HEIGHT = 600
 
-<<<<<<< HEAD
-def get_pitch_location(x: int, y: int) -> str:
-    """Convert pitch coordinates to accessible location description.
-    
-    Boundaries validated against actual called strikes/balls:
-    - 85.4% of called strikes captured in strike zone
-    - 96.6% of called balls correctly excluded
-    - Based on analysis of 48 called strikes and 89 called balls
-    """
-    if x is None or y is None:
-        return ""
-    
-    # Refined strike zone mapping based on ESPN API coordinate validation
-    # Analysis showed called strikes range X: 83-150, Y: 148-197
-    if 85 <= x <= 145:  # Refined strike zone width (was 80-140)
-        if y > 195:
-=======
 def get_pitch_location(horizontal: int, vertical: int, batter_side: str = None) -> str:
     """Convert pitch coordinates to accessible location description
     
@@ -89,16 +72,9 @@
         if vertical > 180:  # Adjusted to match above
             return "Low Strike Zone"
         elif vertical < 140:  # Adjusted to match above
->>>>>>> 9b6720ec
             return "High Strike Zone"
         else:
             return "Strike Zone Center"
-<<<<<<< HEAD
-    elif x < 85:
-        return "Way Inside" if x < 50 else "Inside"
-    else:
-        return "Way Outside" if x > 175 else "Outside"
-=======
     
     # Determine inside/outside based on batter handedness
     # CORRECTED: Lower numbers = RIGHT side, Higher numbers = LEFT side
@@ -139,7 +115,6 @@
         return location  # Already includes height
     else:
         return f"{height_desc} {location}"
->>>>>>> 9b6720ec
 
 class ConfigDialog(QDialog):
     def __init__(self, details, selected, parent=None):
